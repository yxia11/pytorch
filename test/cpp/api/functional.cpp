--- conflicted
+++ resolved
@@ -2008,16 +2008,6 @@
 }
 
 TEST_F(FunctionalTest, isfinite) {
-<<<<<<< HEAD
-  test_isfinite<torch::kFloat, float>();
-  test_isfinite<torch::kDouble, double>();
-  test_isfinite<torch::kInt, int>();
-  test_isfinite<torch::kLong, long>();
-}
-
-TEST_F(FunctionalTest, BCEWithLogitsLoss) {
-  // TODO
-=======
   for (const auto device : {at::Device("cpu"), at::Device("cuda")}) {
     test_isfinite<torch::kUInt8, unsigned char>(device);
     test_isfinite<torch::kInt8, char>(device);
@@ -2028,5 +2018,8 @@
     test_isfinite<torch::kFloat64, double>(device);
   }
   test_isfinite<torch::kFloat16, c10::Half>(at::Device("cuda"));
->>>>>>> 77c54022
+}
+
+TEST_F(FunctionalTest, BCEWithLogitsLoss) {
+  // TODO
 }