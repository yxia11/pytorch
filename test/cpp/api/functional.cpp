--- conflicted
+++ resolved
@@ -1604,10 +1604,6 @@
     PoissonNLLLossOptions().reduction(torch::kMean))));
 }
 
-<<<<<<< HEAD
-TEST_F(FunctionalTest, BCEWithLogitsLoss) {
-  // TODO
-=======
 template<c10::ScalarType S, typename T>
 void test_isfinite() {
   const std::vector<T> values = {
@@ -1632,5 +1628,8 @@
   test_isfinite<torch::kDouble, double>();
   test_isfinite<torch::kInt, int>();
   test_isfinite<torch::kLong, long>();
->>>>>>> dc22ba7e
+}
+
+TEST_F(FunctionalTest, BCEWithLogitsLoss) {
+  // TODO
 }