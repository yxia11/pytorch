from __future__ import absolute_import, division, print_function, unicode_literals

import argparse
import datetime
import re
import sys
import torch
from torch._C import parse_schema


# The date specifies how long the whitelist exclusion should apply to.
#
#   - If we NEVER give BC guarantee for an operator, you can put the
#     date arbitrarily far in the future.
#   - Otherwise, pick a date that is far enough in the future that you
#     believe you can land your diff before then.
#
# Whitelist entries can be removed after the date listed on them passes.
white_list = [
    ('c10_experimental', datetime.date(2020, 1, 1)),
    ('_batch_norm_impl_index', datetime.date(2019, 11, 15)),
    ('_batch_norm_impl_index_backward', datetime.date(2019, 11, 15)),
    ('cudnn_batch_norm', datetime.date(2019, 11, 15)),
    ('cudnn_batch_norm_backward', datetime.date(2019, 11, 15)),
    ('_nnpack_spatial_convolution', datetime.date(2019, 11, 12)),
<<<<<<< HEAD
    ('_prim::ListConstruct', datetime.date(2019, 11, 22)),
=======
    ('append', datetime.date(2019, 11, 22)),
>>>>>>> 4cefc464
    ('thnn_conv3d', datetime.date(9999, 1, 1)),
    ('thnn_conv3d.out', datetime.date(9999, 1, 1)),
]


def white_listed(schema, white_list):
    for item in white_list:
        if item[1] < datetime.date.today():
            continue
        regexp = re.compile(item[0])
        if regexp.search(schema.name):
            return True
    return False


def check_bc(new_schema_dict):
    existing_schemas = torch._C._jit_get_all_schemas()
    for existing_schema in existing_schemas:
        if white_listed(existing_schema, white_list):
            print("skipping schema: ", str(existing_schema))
            continue
        print("processing existing schema: ", str(existing_schema))
        new_schemas = new_schema_dict.get(existing_schema.name, [])
        found = False
        for new_schema in new_schemas:
            if new_schema.is_backward_compatible_with(existing_schema):
                found = True
                break
        if not found:
            print('Can NOT find backward compatible schemas after changes '
                  'for schema {} from the following candidates:\n[\n{}\n]'
                  .format(
                      str(existing_schema),
                      "\n\t".join(str(s) for s in new_schemas)))
            print('The PR is introducing backward incompatible changes to the '
                  'operator library. Please contact PyTorch team to confirm '
                  'whether this change is wanted or not.')
            # TODO Print out more details about why candidates don't match.
            return False
    print('Found backward compatible schemas for all existing schemas')
    return True


if __name__ == '__main__':
    parser = argparse.ArgumentParser(description='Process some integers.')
    parser.add_argument(
        '--new-schemas',
        help='filename to load new schemas',
        type=str,
        default='schemas.txt')
    args = parser.parse_args()
    new_schema_dict = dict()
    with open(args.new_schemas, 'r') as f:
        line = f.readline()
        while line:
            s = parse_schema(line.strip())
            line = f.readline()
            slist = new_schema_dict.get(s.name, [])
            slist.append(s)
            new_schema_dict[s.name] = slist

    if not check_bc(new_schema_dict):
        sys.exit(1)<|MERGE_RESOLUTION|>--- conflicted
+++ resolved
@@ -23,11 +23,8 @@
     ('cudnn_batch_norm', datetime.date(2019, 11, 15)),
     ('cudnn_batch_norm_backward', datetime.date(2019, 11, 15)),
     ('_nnpack_spatial_convolution', datetime.date(2019, 11, 12)),
-<<<<<<< HEAD
+    ('append', datetime.date(2019, 11, 22)),
     ('_prim::ListConstruct', datetime.date(2019, 11, 22)),
-=======
-    ('append', datetime.date(2019, 11, 22)),
->>>>>>> 4cefc464
     ('thnn_conv3d', datetime.date(9999, 1, 1)),
     ('thnn_conv3d.out', datetime.date(9999, 1, 1)),
 ]
