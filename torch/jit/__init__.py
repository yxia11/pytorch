import torch._C
import torch._jit_internal as _jit_internal
import torch.backends.cudnn as cudnn
import torch.jit.annotations
import torch.testing
import torch.jit._recursive

from torch.jit._recursive import ScriptMethodStub
from torch._jit_internal import _qualified_name
from torch.autograd import Variable, function
from torch.jit.frontend import get_jit_class_def, get_jit_def, get_default_args
from torch.nn import Module
from torch.serialization import validate_cuda_device
from torch._six import PY2, PY37, with_metaclass, string_classes
from ..nn.modules.utils import _single, _pair, _triple, _quadruple, \
    _list_with_default
from torch.utils import set_module

import collections
import contextlib
import copy
import functools
import inspect
import math
import os
import pickle
import sys
import textwrap
import types
import warnings

from collections import OrderedDict

# These are imported so users can access them from the `torch.jit` module
from torch._jit_internal import Final, _overload, _overload_method
from torch._jit_internal import ignore, export, unused

if sys.version_info[0] > 2:
    import pathlib

def _parse_env(name, default, true_message, false_message):
    value = os.environ.get(name)
    if value is None:
        return default
    if value.lower() in {'1', 'true', 'yes'}:
        return True
    elif value.lower() in {'0', 'false', 'no'}:
        return False
    if value == '1v':
        print(true_message)
        return True
    elif value == '0v':
        print(false_message)
        return False
    raise ValueError('Unknown setting of {}. Try using 0 or 1.'.format(name))


_enabled = _parse_env('PYTORCH_JIT', True, "> Using PyTorch JIT", "> PyTorch JIT DISABLED")
_flatten = torch._C._jit_flatten
_unflatten = torch._C._jit_unflatten
_jit_script_class_compile = torch._C._jit_script_class_compile

# The Python CompilationUnit. All functions and modules defined in Python will
# live in here. It's defined in Python because doing in cpp creates static
# destruction order issues.
_python_cu = torch._C.CompilationUnit()

Future = torch._C.Future
set_module(Future, "torch.jit")
_fork = torch._C.fork
_wait = torch._C.wait

if _enabled:
    Attribute = collections.namedtuple('Attribute', ['value', 'type'])
else:
    def Attribute(value, type):
        return value

@contextlib.contextmanager
def scope(scope_name):
    tracing_state = torch._C._get_tracing_state()
    if tracing_state:
        tracing_state.push_scope(scope_name)
    try:
        yield
    finally:
        if tracing_state:
            tracing_state.pop_scope()

@contextlib.contextmanager
def optimized_execution(should_optimize):
    """
    A context manager that controls whether the JIT's executor will run
    optimizations before executing a function.
    """
    stored_flag = torch._C._get_graph_executor_optimize()
    torch._C._set_graph_executor_optimize(should_optimize)
    try:
        yield
    finally:
        torch._C._set_graph_executor_optimize(stored_flag)


DEFAULT_EXTRA_FILES_MAP = torch._C.ExtraFilesMap()


def save(m, f, _extra_files=DEFAULT_EXTRA_FILES_MAP):
    """
        Save an offline version of this module for use in a separate process. The saved
        module serializes all of the methods, submodules, parameters, and attributes of this
        module. It can be loaded into the C++ API using ``torch::jit::load(filename)`` or into the Python
        API with :func:`torch.jit.load <torch.jit.load>`.

        To be able to save a module, it must not make any calls to native Python functions.
        This means that all submodules must be subclasses of ``torch.jit.ScriptModule`` as well.

        .. DANGER::
           All modules, no matter their device, are always loaded onto the CPU during loading.
           This is different from :func:`load <torch.jit.load>`'s semantics and may change in the future.

        Arguments:
            m: A ScriptModule to save.
            f: A file-like object (has to implement write and flush) or a string
               containing a file name.
            _extra_files: Map from filename to contents which will be stored as part of 'f'.

        .. warning::
            If you are using Python 2, ``torch.jit.save`` does NOT support ``StringIO.StringIO``
            as a valid file-like object. This is because the write method should return
            the number of bytes written; ``StringIO.write()`` does not do this.

            Please use something like ``io.BytesIO`` instead.

        Example:

        .. testcode::

            import torch
            import io

            class MyModule(torch.nn.Module):
                def forward(self, x):
                    return x + 10

            m = torch.jit.script(MyModule())

            # Save to file
            torch.jit.save(m, 'scriptmodule.pt')
            # This line is equivalent to the previous
            m.save("scriptmodule.pt")

            # Save to io.BytesIO buffer
            buffer = io.BytesIO()
            torch.jit.save(m, buffer)

            # Save with extra files
            extra_files = torch._C.ExtraFilesMap()
            extra_files['foo.txt'] = 'bar'
            torch.jit.save(m, 'scriptmodule.pt', _extra_files=extra_files)
    """
    if isinstance(f, str) or \
            (sys.version_info[0] == 2 and isinstance(f, unicode)) or \
            (sys.version_info[0] == 3 and isinstance(f, pathlib.Path)):
        m.save(f, _extra_files=_extra_files)
    else:
        ret = m.save_to_buffer(_extra_files=_extra_files)
        f.write(ret)

def load(f, map_location=None, _extra_files=DEFAULT_EXTRA_FILES_MAP):
    r"""
        Load a :class:`ScriptModule` or :class:`ScriptFunction` previously
        saved with :func:`torch.jit.save <torch.jit.save>`

        All previously saved modules, no matter their device, are first loaded onto CPU,
        and then are moved to the devices they were saved from. If this fails (e.g. because
        the run time system doesn't have certain devices), an exception is raised.

        Arguments:
            f: a file-like object (has to implement read, readline, tell, and seek),
                or a string containing a file name
            map_location (string or torch.device): A simplified version of ``map_location`` in
                ``torch.save`` used to dynamically remap storages to an alternative set of devices.
            _extra_files (dictionary of filename to content): The extra
                filenames given in the map would be loaded and their content
                would be stored in the provided map.

        Returns:
            A :class:`ScriptModule` object.

        Example:

        .. testcode::

            import torch
            import io

            torch.jit.load('scriptmodule.pt')

            # Load ScriptModule from io.BytesIO object
            with open('scriptmodule.pt', 'rb') as f:
                buffer = io.BytesIO(f.read())

            # Load all tensors to the original device
            torch.jit.load(buffer)

            # Load all tensors onto CPU, using a device
            buffer.seek(0)
            torch.jit.load(buffer, map_location=torch.device('cpu'))

            # Load all tensors onto CPU, using a string
            buffer.seek(0)
            torch.jit.load(buffer, map_location='cpu')

            # Load with extra files.
            extra_files = torch._C.ExtraFilesMap()
            extra_files['foo.txt'] = 'bar'
            torch.jit.load('scriptmodule.pt', _extra_files=extra_files)
            print(extra_files['foo.txt'])

        .. testoutput::
            :hide:

            ...

        .. testcleanup::

            import os
            os.remove("scriptmodule.pt")
    """
    if isinstance(f, string_classes):
        if not os.path.exists(f):
            raise ValueError("The provided filename {} does not exist".format(f))
    if isinstance(map_location, string_classes):
        map_location = torch.device(map_location)
    elif not (map_location is None or
              isinstance(map_location, torch.device)):
        raise ValueError("map_location should be either None, string or torch.device, "
                         "but got type: " + str(type(map_location)))
    if (str(map_location).startswith('cuda')):
        validate_cuda_device(map_location)

    cu = torch._C.CompilationUnit()
    if isinstance(f, str) or \
            (sys.version_info[0] == 2 and isinstance(f, unicode)) or \
            (sys.version_info[0] == 3 and isinstance(f, pathlib.Path)):
        cpp_module = torch._C.import_ir_module(cu, f, map_location, _extra_files)
    else:
        cpp_module = torch._C.import_ir_module_from_buffer(cu, f.read(), map_location, _extra_files)

    # TODO: Pretty sure this approach loses ConstSequential status and such
    return torch.jit._recursive.wrap_cpp_module(cpp_module)


def _get_trace_graph(f, args=(), kwargs=None, _force_outplace=False,
                     return_inputs=False, _return_inputs_states=False):
    """
    Trace a function or model, returning a tuple consisting of the both the
    *trace* of an execution, as well as the original return value. If return_inputs,
    also returns the trace inputs as part of the tuple

    Tracing is guaranteed not to change the semantics of the function/module
    that is traced.

    Arguments:
        f (torch.nn.Module or function): the function or module
            to be traced.
        args (tuple or Tensor): the positional arguments to pass to the
            function/module to be traced.  A non-tuple is assumed to
            be a single positional argument to be passed to the model.
        kwargs (dict): the keyword arguments to pass to the function/module
            to be traced.

    Example (trace a cell):

    .. testcode::

        trace = torch.jit.trace(nn.LSTMCell(), (input, hidden))
    """
    if kwargs is None:
        kwargs = {}
    if not isinstance(args, tuple):
        args = (args,)
    return ONNXTracedModule(f, _force_outplace, return_inputs, _return_inputs_states)(*args, **kwargs)


def _unique_state_dict(module, keep_vars=False):
    # since Parameter.data always creates a new torch.Tensor instance,
    # id(v) doesn't work with it. So we always get the Parameter or Buffer
    # as values, and deduplicate the params using Parameters and Buffers
    state_dict = module.state_dict(keep_vars=True)
    filtered_dict = type(state_dict)()
    seen_ids = set()
    for k, v in state_dict.items():
        if id(v) in seen_ids:
            continue
        seen_ids.add(id(v))
        if keep_vars:
            filtered_dict[k] = v
        else:
            filtered_dict[k] = v.data
    return filtered_dict


def _create_interpreter_name_lookup_fn(frames_up=1):
    def _get_interpreter_name_for_var(var):
        frame = inspect.currentframe()
        i = 0
        while i < frames_up + 1:
            frame = frame.f_back
            i += 1

        f_locals = frame.f_locals
        f_globals = frame.f_globals

        for k, v in f_locals.items():
            if isinstance(v, torch.Tensor) and var is v:
                return k if k != 'self' else ''
        for k, v in f_globals.items():
            if isinstance(v, torch.Tensor) and var is v:
                return k if k != 'self' else ''
        return ''
    return _get_interpreter_name_for_var


class ONNXTracedModule(Module):
    def __init__(self, inner, force_outplace=False, return_inputs=False, return_inputs_states=False):
        super(ONNXTracedModule, self).__init__()
        # inner may be a Module, or it may be an arbitrary callable
        # If it's a Module, we get its parameters automatically, which lets
        # us avoid a special casing functions versus modules.
        self.inner = inner
        self._force_outplace = force_outplace
        self._return_inputs = return_inputs
        self._return_inputs_states = return_inputs_states

    def forward(self, *args):
        in_vars, in_desc = _flatten(args)
        # NOTE: use full state, because we need it for BatchNorm export
        # This differs from the compiler path, which doesn't support it at the moment.
        module_state = list(_unique_state_dict(self, keep_vars=True).values())
<<<<<<< HEAD
        try:
            trace, all_trace_inputs = torch._C._tracer_enter(*(in_vars + module_state))
        except Exception as e:
            torch._C._tracer_abandon()
            raise e
        ret_inputs = tuple(x.clone(memory_format=torch.preserve_format) for x in all_trace_inputs)
        torch._C._tracer_set_force_outplace(self._force_outplace)
        torch._C._tracer_set_get_unique_name_fn(_create_interpreter_name_lookup_fn())
        try:
            trace_inputs = _unflatten(all_trace_inputs[:len(in_vars)], in_desc)
            # inputs_states is a tuple of len == 2 that keeps track of
            # the inputs before (inputs_states[0]) and after (inputs_states[1])
            # the trace to verify if they were modified during the trace
=======

        ret_inputs = []
        inputs_states = []
        outs = []

        def wrapper(*args):
            trace_inputs = _unflatten(args[:len(in_vars)], in_desc)

            ret_inputs.append(tuple(x.clone() for x in args))
>>>>>>> 7d471775
            if self._return_inputs_states:
                inputs_states.append(_unflatten(args[:len(in_vars)], in_desc))
            outs.append(self.inner(*trace_inputs))
            if self._return_inputs_states:
                inputs_states[0] = (inputs_states[0], trace_inputs)
            out_vars, _ = _flatten(outs)
            if len(out_vars) == 1:
                return out_vars[0]
            else:
                return tuple(out_vars)

        graph, out = torch._C._create_graph_by_tracing(
            wrapper,
            in_vars + module_state,
            _create_interpreter_name_lookup_fn(),
            self._force_outplace,
        )

        if self._return_inputs:
            return graph, outs[0], ret_inputs[0]
        if self._return_inputs_states:
            return graph, outs[0], inputs_states[0]
        else:
            return graph, outs[0]


def _clone_inputs(args):
    def clone_input(a):
        if a is None:
            return None
        elif isinstance(a, torch.Tensor):
            # TODO: figure out one liner to .clone() and set requires_grad
            v = Variable(a.data.clone(memory_format=torch.preserve_format), requires_grad=a.requires_grad)
            if a.grad is not None:
                v.grad = clone_input(v.grad)
            return v
        else:
            return a.clone(memory_format=torch.preserve_format)
    return function._nested_map(lambda x: isinstance(x, torch.Tensor),
                                clone_input, condition_msg="tensors")(args)


# This is purely for developer debugging.  We are not going to advertise it.
_JIT_DUMP = os.environ.get('PYTORCH_JIT_DUMP', False)
_JIT_TIME = os.environ.get('PYTORCH_JIT_TIME', False)  # CUDA-only timing
_JIT_DISABLE = os.environ.get('PYTORCH_JIT_DISABLE', False)
_JIT_STATS = os.environ.get('PYTORCH_JIT_STATS', False)


def _dump_trace(trace_name, pass_name, input_key, trace):
    if not _JIT_DUMP:
        return

    import torch.contrib._graph_vis as graph_vis

    filename = "{}_{}".format(trace_name, pass_name)
    # TODO: Also paste out the backtrace when the trace was compiled
    # (and maybe also when it was run?)
    with open(filename + ".ir", "w") as f:
        f.write("Input key: {}\n\n{}".format(input_key, str(trace)))
    graph_vis.write(trace.graph(), filename + ".html")


@contextlib.contextmanager
def _time(trace_name, name, time=True):
    if (not _JIT_TIME and not time) or not torch.cuda.is_available():
        yield
        return
    stream = torch.cuda.current_stream()
    start = torch.cuda.Event(enable_timing=True)
    end = torch.cuda.Event(enable_timing=True)
    stream.record_event(start)
    try:
        yield
    finally:
        stream.record_event(end)
        end.synchronize()
        print("{} {} time: {} ms".format(trace_name, name, start.elapsed_time(end)))


def verify(model, args, loss_fn=torch.sum, devices=None):
    """
    Verify that a JIT compiled model has the same behavior as its uncompiled
    version along with its backwards pass.  If your model returns multiple
    outputs, you must also specify a `loss_fn` to produce a loss for which
    the backwards will be computed.

    This function has side-effects (e.g., it executes your model / saves and loads
    parameters), so don't expect the model to come out exactly the same as what
    you passed in.

    Arguments:
        model (compiled torch.nn.Module or function): the module/function to be
            verified.  The module/function definition MUST have been decorated with
            `@torch.jit.compile`.
        args (tuple or Tensor): the positional arguments to pass to the
            compiled function/module to be verified.  A non-tuple is assumed to
            be a single positional argument to be passed to the model.
        loss_fn (function, optional): the loss function to be applied to
            the output of the model, before backwards is invoked.  By default,
            we assume that a model returns a single result, and we :func:`torch.sum`
            before calling backwards; if this is inappropriate, you can pass your
            own loss function.  Note that if a model returns a tuple of results,
            these are passed as separate positional arguments to `loss_fn`.
        devices (iterable of device IDs, optional): the GPU devices which the
            compiled module will be run on.  This determines the RNG state we
            must save when running both compiled and uncompiled versions of the model.
    """
    # TODO: In principle, we track device information in our trace, so it
    # should be possible to check if our execution actually obeyed the 'devices'
    # the user provided.

    # TODO: Consider adding a utility function to torch.jit to test
    # for this case
    if not isinstance(model, torch._C.CompiledFunction):
        raise TypeError("Cannot verify an uncompiled module.  Add @torch.jit.compile to compile it")
    is_module = isinstance(model, Module)

    if not isinstance(args, tuple):
        args = (args,)

    saved_args = _clone_inputs(args)
    if is_module:
        saved_state = copy.deepcopy(model.state_dict())

    def run_fwd_bwd(args, force_trace=False, assert_compiled=False):
        params = list(model.parameters()) if is_module else []
        in_vars, _ = _flatten((args, params))
        # We use a special API to reset the trace and compile it from scratch.
        compiled_fn = model
        if force_trace:
            compiled_fn.clear_cache()
        if assert_compiled:
            hits = compiled_fn.hits
        out = model(*args)
        if assert_compiled and compiled_fn.hits == hits:
            raise RuntimeError("failed to use the compiled function")
        if not isinstance(out, tuple):
            out = (out, )
        if loss_fn == torch.sum and len(out) != 1:
            raise ValueError(("Model returns {} outputs, but default loss function "
                              "(torch.sum) can only handle a single output").format(len(out)))
        out_vars, _ = _flatten(out)
        saved_outs = [v.data.clone(memory_format=torch.preserve_format) for v in out_vars]
        loss = loss_fn(*out)
        grads = torch.autograd.grad([loss], in_vars)
        # TODO: I'm not sure if the clone here is necessary but it is safer
        saved_grads = [v.data.clone(memory_format=torch.preserve_format) for v in grads]
        return (saved_outs, saved_grads)

    with torch.random.fork_rng(devices, _caller="torch.jit.verify"):
        uncompiled_outs, uncompiled_grads = run_fwd_bwd(args, force_trace=True)
        assert model.has_trace_for(*args)

    if is_module:
        model.load_state_dict(saved_state)
    compiled_outs, compiled_grads = run_fwd_bwd(args, assert_compiled=True)

    _verify_equal(uncompiled_outs, compiled_outs)
    _verify_equal(uncompiled_grads, compiled_grads)


def _verify_equal(xs, ys):
    for x, y in zip(xs, ys):
        if x.sub(y).abs().max() > 1e-6:
            raise RuntimeError("JIT and real computation mismatch")


def indent(s):
    return '\n'.join(['\t' + line for line in s.splitlines()])


class TracingCheckError(Exception):
    def __init__(self, graph_diff_error, tensor_compare_error, extra_msg=None):
        self.message = 'Tracing failed sanity checks!\n'
        if extra_msg is not None:
            self.message += extra_msg + '\n'
        if graph_diff_error is not None:
            self.message += 'ERROR: Graphs differed across invocations!\n'
            self.message += indent(graph_diff_error) + '\n'
        if tensor_compare_error is not None:
            self.message += 'ERROR: Tensor-valued Constant nodes differed in value ' \
                            'across invocations. This often indicates that the tracer has' \
                            ' encountered untraceable code.\n'
            self.message += indent(tensor_compare_error) + '\n'
        super(TracingCheckError, self).__init__(self.message)


# Check the traced module against a set of user-provided validation inputs
@torch.no_grad()
def _check_trace(check_inputs, func, traced_func, check_tolerance,
                 force_outplace, is_trace_module, _module_class):
    # Note: tracing is independent of optimizations, which consume the trace
    for inputs in check_inputs:

        if isinstance(inputs, torch.Tensor):
            inputs = (inputs,)

        if is_trace_module:
            copied_dict = {}
            for name, data in inputs.items():
                copied_dict[name] = _clone_inputs(data)
            check_mod = torch.jit.trace_module(
                func.__self__ if hasattr(func, '__self__') else func,
                copied_dict,
                check_trace=False,
                _force_outplace=force_outplace,
                _module_class=_module_class,
                _compilation_unit=torch._C.CompilationUnit(),
            )
            check_mod_func = check_mod._c._get_method(traced_func.name)
            inputs = inputs[traced_func.name]
            if isinstance(inputs, (torch.Tensor, dict)):
                inputs = (inputs,)
        else:
            check_mod = torch.jit.trace(
                func,
                _clone_inputs(inputs),
                check_trace=False,
                _force_outplace=force_outplace,
                _module_class=_module_class,
            )
            check_mod_func = check_mod

        def graph_diagnostic_info():
            mod_canonicalized = torch._C._jit_pass_canonicalize(traced_func.graph)
            torch._C._jit_pass_erase_shape_information(mod_canonicalized)
            check_canonicalized = torch._C._jit_pass_canonicalize(check_mod_func.graph)
            torch._C._jit_pass_erase_shape_information(check_canonicalized)

            graph_diff_errors = None
            if str(mod_canonicalized) != str(check_canonicalized):
                import difflib
                graph_diff = difflib.ndiff(str(mod_canonicalized).splitlines(True),
                                           str(check_canonicalized).splitlines(True))
                graph_diff_errors = 'Graph diff:\n' + indent(''.join(graph_diff)) + '\n'

                for n_mod, n_check in zip(mod_canonicalized.nodes(), check_canonicalized.nodes()):
                    if str(n_mod) != str(n_check):
                        graph_diff_errors += 'First diverging operator:\n'
                        node_diff = difflib.ndiff(str(n_mod).splitlines(True),
                                                  str(n_check).splitlines(True))
                        source_printout = 'Node diff:\n' + indent(''.join(node_diff)) + '\n'
                        mod_stack = n_mod.sourceRange()
                        if mod_stack:
                            source_printout += 'Trace source location:\n' + indent(mod_stack) + '\n'
                        check_stack = n_check.sourceRange()
                        if check_stack:
                            source_printout += 'Check source location:\n' + indent(check_stack) + '\n'
                        graph_diff_errors += source_printout

                        break  # For now, only print out the first pair of nodes that diverges

            tensor_compare_errors = None
            # Check Tensor-valued constant nodes
            for n_mod, n_check in zip(mod_canonicalized.nodes(), check_canonicalized.nodes()):
                if n_mod.kind() != n_check.kind():
                    break  # Graphs have already diverged

                if n_mod.kind() == 'prim::Constant' and not (n_mod.mustBeNone() or n_check.mustBeNone()):
                    if not n_mod.hasAttribute('value'):
                        continue
                    if n_mod.kindOf('value') != 't' or n_check.kindOf('value') != 't':
                        continue

                    mod_tensor_val = n_mod.t('value')
                    check_tensor_val = n_check.t('value')

                    try:
                        torch.testing.assert_allclose(mod_tensor_val, check_tensor_val)
                    except (RuntimeError, AssertionError) as e:
                        if tensor_compare_errors is None:
                            tensor_compare_errors = ''
                        tensor_compare_errors += 'Node:\n' + indent(str(n_mod)) + '\n'
                        compare_stack = n_mod.sourceRange()
                        if compare_stack:
                            tensor_compare_errors += 'Source Location:\n' + indent(compare_stack) + '\n'
                        tensor_compare_errors += 'Comparison exception: ' + indent(str(e))

                        break  # For now, only print the first diverging pair

            return graph_diff_errors, tensor_compare_errors

        def wrap_retval(x):
            return x if isinstance(x, tuple) else (x,)

        def run_mod_and_filter_tensor_outputs(mod, inputs, running_what):
            try:
                outs = wrap_retval(mod(*_clone_inputs(inputs)))
                outs = [out for out in outs if isinstance(out, torch.Tensor)]
                return outs
            except Exception as e:
                raise TracingCheckError(*graph_diagnostic_info(),
                                        extra_msg='Encountered an exception while running the ' + running_what +
                                                  ' with test inputs.\nException:\n' + indent(str(e)))

        has_warned = [False]

        def maybe_warn_nondeterministic():
            if has_warned[0]:
                return
            has_warned[0] = True
            nondeterm_ops = [op for op in traced_func.graph.nodes() if op.isNondeterministic()]
            if len(nondeterm_ops) > 0:
                nondeterministic_ops_warning = "Trace had nondeterministic nodes. "
                nondeterministic_ops_warning += "Did you forget call .eval() on your model? Nodes:\n"
                nondeterministic_ops_warning += "\n".join([indent(str(op)) for op in nondeterm_ops][:20])
                nondeterministic_ops_warning += "\nThis may cause errors in trace checking. To disable trace checking,"\
                                                " pass check_trace=False to torch.jit.trace()"
                warnings.warn(nondeterministic_ops_warning, category=TracerWarning, stacklevel=5)

        def compare_outputs(original, reference, match_what):
            all_ok = True
            for i, (orig, ref) in enumerate(zip(original, reference)):
                try:
                    torch.testing.assert_allclose(orig.double(), ref.double(), rtol=check_tolerance,
                                                  atol=torch.testing._get_default_tolerance(orig, ref)[1])
                except AssertionError as e:
                    maybe_warn_nondeterministic()
                    warnings.warn('Output nr ' + str(i + 1) + '. of the traced function does not match '
                                  'the corresponding output of the ' + match_what + '. Detailed error:\n' + str(e),
                                  category=TracerWarning, stacklevel=4)
                    all_ok = False

            return all_ok

        traced_outs = run_mod_and_filter_tensor_outputs(traced_func, inputs, 'trace')
        fn_outs = run_mod_and_filter_tensor_outputs(func, inputs, 'Python function')
        if compare_outputs(traced_outs, fn_outs, 'Python function'):
            check_outs = run_mod_and_filter_tensor_outputs(check_mod_func, inputs, 'repeated trace')
            compare_outputs(traced_outs, check_outs, 'repeated trace')

        diag_info = graph_diagnostic_info()
        if any(info is not None for info in diag_info):
            raise TracingCheckError(*diag_info)


class TracerWarning(Warning):
    @staticmethod
    def ignore_lib_warnings():
        # We ignore warnings from all submodules excluding the JIT, because we need them e.g. for _check_trace
        warnings.filterwarnings('ignore', category=TracerWarning, module='torch.(?!jit)')


# We ignore the tracer warnings coming form inside the library, because all our shape
# checks in nn will trigger them.
TracerWarning.ignore_lib_warnings()
torch._C._tracer_warn_use_python()


def make_tuple(example_inputs):
    if isinstance(example_inputs, (torch.Tensor, dict)):
        return (example_inputs,)
    # done primarily so that weird iterables fail here and not pybind11 code
    if not isinstance(example_inputs, tuple):
        return tuple(example_inputs)
    return example_inputs


def make_module(mod, _module_class, _compilation_unit):
    if isinstance(mod, ScriptModule):
        return mod
    elif torch._jit_internal.module_has_exports(mod):
        exported = []
        for name in dir(mod):
            item = getattr(mod, name, None)
            if torch._jit_internal.get_torchscript_modifier(item) is _jit_internal.FunctionModifiers.EXPORT:
                exported.append(name)
        stubs = []
        for method in exported:
            stubs.append(torch.jit._recursive.make_stub_from_method(mod, method))

        return torch.jit._recursive.create_script_module_for_tracing(mod, stubs)
    else:
        if _module_class is None:
            _module_class = TopLevelTracedModule
        return _module_class(mod, _compilation_unit=_compilation_unit)

def wrap_check_inputs(check_inputs):
    if check_inputs is None:
        return None

    return [{'forward' : c} for c in check_inputs]

def trace(func,
          example_inputs,
          optimize=None,
          check_trace=True,
          check_inputs=None,
          check_tolerance=1e-5,
          _force_outplace=False,
          _module_class=None,
          _compilation_unit=_python_cu):
    """
    Trace a function and return an executable  or :class:`ScriptFunction`
    that will be optimized using just-in-time compilation. Tracing is ideal for
    code that operates only on ``Tensor``\\s and lists, dictionaries, and tuples of ``Tensor``\\s.

    Using ``torch.jit.trace`` and :func:`torch.jit.trace_module<torch.jit.trace_module>`, you can turn an existing module or Python
    function into a TorchScript :class:`ScriptFunction` or :class:`ScriptModule`. You must provide example inputs,
    and we run the function, recording the operations performed on all the tensors.

    * The resulting recording of a standalone function produces :class:`ScriptFunction`.
    * The resulting recording of ``forward`` function of ``nn.Module`` or ``nn.Module`` produces :class:`ScriptModule`.

    This module also contains any parameters that the original
    module had as well.

    .. warning::
        Tracing only correctly records functions and modules which are not data
        dependent (e.g., do not have conditionals on data in tensors) and do not have
        any untracked external dependencies (e.g., perform input/output or
        access global variables). Tracing only records operations done when the given
        function is run on the given
        tensors. Therefore, the returned :class:`ScriptModule` will always run the same traced
        graph on any input. This has some important implications when your module is
        expected to run different sets of operations, depending on the input and/or the
        module state. For example,

        * Tracing will not record any control-flow like if-statements or loops.
          When this control-flow is constant across your module, this is fine and it often
          inlines the control-flow decisions. But sometimes the control-flow is actually part
          of the model itself. For instance, a recurrent network is a loop over
          the (possibly dynamic) length of an input sequence.
        * In the returned :class:`ScriptModule`, operations that have different
          behaviors in ``training`` and ``eval`` modes will always behave as if it
          is in the mode it was in during tracing, no matter which mode the
          :class:`ScriptModule` is in.

        In cases like these, tracing would not be appropriate and :func:`scripting <torch.jit.script>` is a better
        choice. If you trace such models, you may silently get
        incorrect results on subsequent invocations of the model. The tracer
        will try to emit warnings when doing something that may cause an
        incorrect trace to be produced.

    Arguments:
        func (callable or torch.nn.Module):  A Python function or ``torch.nn.Module``
                                             that will be run with ``example_inputs``.
                                             arguments and returns to ``func`` must be tensors
                                             or (possibly nested) tuples that
                                             contain tensors. When a module is passed to
                                             :func:`torch.jit.trace <torch.jit.trace>`, only the
                                             ``forward`` method is run and traced
                                             (see :func:`torch.jit.trace <torch.jit.trace_module>` for details).
        example_inputs (tuple):  A tuple of example inputs that will be passed to the function
                                 while tracing. The resulting trace can be run with
                                 inputs of different types and shapes assuming the traced operations
                                 support those types and shapes. ``example_inputs`` may also be a single
                                 Tensor in which case it is automatically wrapped in a tuple.

    Keyword arguments:
        check_trace (``bool``, optional): Check if the same inputs run through
                                      traced code produce the same outputs. Default: ``True``. You might want
                                      to disable this if, for example, your network contains non-
                                      deterministic ops or if you are sure that the network is correct despite
                                      a checker failure.

        check_inputs (list of tuples, optional): A list of tuples of input arguments that should be used
                                                 to check the trace against what is expected. Each tuple
                                                 is equivalent to a set of input arguments that would
                                                 be specified in ``example_inputs``. For best results, pass in a
                                                 set of checking inputs representative of the space of
                                                 shapes and types of inputs you expect the network to see.
                                                 If not specified, the original ``example_inputs`` are used for checking
        check_tolerance (float, optional): Floating-point comparison tolerance to use in the checker procedure.
                                           This can be used to relax the checker strictness in the event that
                                           results diverge numerically for a known reason, such as operator fusion.

    Returns:
        If ``callable`` is ``nn.Module`` or ``forward`` of ``nn.Module``, ``trace`` returns
        a :class:`ScriptModule` object with a single ``forward`` method containing the traced code.
        The returned :class:`ScriptModule` will have the same set of sub-modules and parameters as the
        original ``nn.Module``.
        If ``callable`` is a standalone function, ``trace`` returns :class:`ScriptFunction`

    Example (tracing a function):

    .. testcode::

        import torch

        def foo(x, y):
            return 2 * x + y

        # Run `foo` with the provided inputs and record the tensor operations
        traced_foo = torch.jit.trace(foo, (torch.rand(3), torch.rand(3)))

        # `traced_foo` can now be run with the TorchScript interpreter or saved
        # and loaded in a Python-free environment

    Example (tracing an existing module)::

        import torch
        import torch.nn as nn

        class Net(nn.Module):
            def __init__(self):
                super(Net, self).__init__()
                self.conv = nn.Conv2d(1, 1, 3)

            def forward(self, x):
                return self.conv(x)

        n = Net()
        example_weight = torch.rand(1, 1, 3, 3)
        example_forward_input = torch.rand(1, 1, 3, 3)

        # Trace a specific method and construct `ScriptModule` with
        # a single `forward` method
        module = torch.jit.trace(n.forward, example_forward_input)

        # Trace a module (implicitly traces `forward`) and construct a
        # `ScriptModule` with a single `forward` method
        module = torch.jit.trace(n, example_forward_input)

    """
    if not _enabled:
        return func
    if optimize is not None:
        warnings.warn("`optimize` is deprecated and has no effect. Use `with torch.jit.optimized_execution() instead")

    if isinstance(func, torch.jit.ScriptModule):
        # it is hard to trace it because the forward method on ScriptModule is already defined, so it
        # would result in an error.
        warnings.warn('The input to trace is already a ScriptModule, tracing it is a no-op. Returning the object as is.')
        return func

    if isinstance(func, torch.nn.Module):
        return trace_module(func, {'forward': example_inputs}, None,
                            check_trace, wrap_check_inputs(check_inputs),
                            check_tolerance, _force_outplace, _module_class)

    if (hasattr(func, '__self__') and isinstance(func.__self__, torch.nn.Module) and
            func.__name__ == 'forward'):

        return trace_module(func.__self__, {'forward': example_inputs}, None,
                            check_trace, wrap_check_inputs(check_inputs),
                            check_tolerance, _force_outplace, _module_class)

    # Special case for common case of passing a single Tensor
    if isinstance(example_inputs, (torch.Tensor, dict)):
        example_inputs = (example_inputs,)
    # done primarily so that weird iterables fail here and not pybind11 code
    elif not isinstance(example_inputs, tuple):
        example_inputs = tuple(example_inputs)

    var_lookup_fn = _create_interpreter_name_lookup_fn(0)

    if (hasattr(func, '__self__') and isinstance(func.__self__, torch.nn.Module)):
        raise AttributeError("trace doesn't support compiling individual module's functions.\n"
                             "Please use trace_module")

    name = _qualified_name(func)
    traced = torch._C._create_function_from_trace(name, func, example_inputs,
                                                  var_lookup_fn,
                                                  _force_outplace)

    # Check the trace against new traces created from user-specified inputs
    if check_trace:
        if check_inputs is not None:
            _check_trace(check_inputs, func, traced, check_tolerance, _force_outplace, False, _module_class)
        else:
            _check_trace([example_inputs], func, traced, check_tolerance, _force_outplace, False, _module_class)

    return traced


def trace_module(mod,
                 inputs,
                 optimize=None,
                 check_trace=True,
                 check_inputs=None,
                 check_tolerance=1e-5,
                 _force_outplace=False,
                 _module_class=None,
                 _compilation_unit=_python_cu):
    """
    Trace a module and return an executable :class:`ScriptModule` that will be optimized
    using just-in-time compilation. When a module is passed to :func:`torch.jit.trace <torch.jit.trace>`, only
    the ``forward`` method is run and traced. With ``trace_module``, you can specify a dictionary of
    method names to example inputs to trace (see the ``example_inputs``) argument below.

    See :func:`torch.jit.trace <torch.jit.trace>` for more information on tracing.

    Arguments:
        mod (torch.nn.Module):  A ``torch.nn.Module`` containing methods whose names are
                                specified in ``example_inputs``. The given methods will be compiled
                                as a part of a single `ScriptModule`.
        example_inputs (dict):  A dict containing sample inputs indexed by method names in ``mod``.
                                The inputs will be passed to methods whose names correspond to inputs'
                                keys while tracing.
                                ``{ 'forward' : example_forward_input, 'method2': example_method2_input}``
    Keyword arguments:
        check_trace (``bool``, optional): Check if the same inputs run through
                                      traced code produce the same outputs. Default: ``True``. You might want
                                      to disable this if, for example, your network contains non-
                                      deterministic ops or if you are sure that the network is correct despite
                                      a checker failure.

        check_inputs (list of dicts, optional): A list of dicts of input arguments that should be used
                                                 to check the trace against what is expected. Each tuple
                                                 is equivalent to a set of input arguments that would
                                                 be specified in ``example_inputs``. For best results, pass in a
                                                 set of checking inputs representative of the space of
                                                 shapes and types of inputs you expect the network to see.
                                                 If not specified, the original ``example_inputs`` are used for checking
        check_tolerance (float, optional): Floating-point comparison tolerance to use in the checker procedure.
                                           This can be used to relax the checker strictness in the event that
                                           results diverge numerically for a known reason, such as operator fusion.

    Returns:
        A :class:`ScriptModule` object with a single ``forward`` method containing the traced code.
        When ``func`` is a ``torch.nn.Module``, the returned :class:`ScriptModule` will have the same set of
        sub-modules and parameters as ``func``.

    Example (tracing a module with multiple methods)::

        import torch
        import torch.nn as nn

        class Net(nn.Module):
            def __init__(self):
                super(Net, self).__init__()
                self.conv = nn.Conv2d(1, 1, 3)

            def forward(self, x):
                return self.conv(x)

            def weighted_kernel_sum(self, weight):
                return weight * self.conv.weight


        n = Net()
        example_weight = torch.rand(1, 1, 3, 3)
        example_forward_input = torch.rand(1, 1, 3, 3)

        # Trace a specific method and construct `ScriptModule` with
        # a single `forward` method
        module = torch.jit.trace(n.forward, example_forward_input)

        # Trace a module (implicitly traces `forward`) and construct a
        # `ScriptModule` with a single `forward` method
        module = torch.jit.trace(n, example_forward_input)

        # Trace specific methods on a module (specified in `inputs`), constructs
        # a `ScriptModule` with `forward` and `weighted_kernel_sum` methods
        inputs = {'forward' : example_forward_input, 'weighted_kernel_sum' : example_weight}
        module = torch.jit.trace_module(n, inputs)

    """
    if not _enabled:
        return mod
    if optimize is not None:
        warnings.warn("`optimize` is deprecated and has no effect. Use `with torch.jit.optimized_execution() instead")

    var_lookup_fn = _create_interpreter_name_lookup_fn(0)

    if not isinstance(mod, torch.nn.Module):
        raise AttributeError("expected torch.nn.Module as the first argument")

    if not isinstance(inputs, dict):
        raise AttributeError("expected a dictionary of (method_name, input) pairs")


    module = make_module(mod, _module_class, _compilation_unit)

    for method_name, example_inputs in inputs.items():
        # this is needed since Module.__call__ sets up some extra tracing
        func = mod if method_name == "forward" else getattr(mod, method_name)
        example_inputs = make_tuple(example_inputs)
        module._c._create_method_from_trace(method_name, func, example_inputs, var_lookup_fn, _force_outplace)
        check_trace_method = module._c._get_method(method_name)

        # Check the trace against new traces created from user-specified inputs
        if check_trace:
            if check_inputs is not None:
                _check_trace(check_inputs, func, check_trace_method,
                             check_tolerance, _force_outplace, True, _module_class)
            else:
                _check_trace([inputs], func, check_trace_method,
                             check_tolerance, _force_outplace, True, _module_class)

    return module


class CompilationUnit(object):
    def __init__(self, lang=None, _frames_up=0):
        self._c = torch._C.CompilationUnit()
        if lang is not None:
            self.define(lang, _frames_up=_frames_up + 1)

    def define(self, lang, rcb=None, _frames_up=0):
        if not rcb:
            rcb = _jit_internal.createResolutionCallbackFromFrame(_frames_up + 1)
        self._c.define(lang, rcb)

    def __getattr__(self, attr):
        r = self._c.find_function(attr)
        if r is None:
            raise AttributeError("'CompilationUnit' has no attribute '{}'".format(attr))
        return r


def _try_get_dispatched_fn(fn):
    if not callable(fn):
        return None
    return _jit_internal.boolean_dispatched.get(fn)


def _try_get_overloaded_fn(mod, field):
    return mod._overloads.get(field, None) if isinstance(mod, ScriptModule) else None


class ScriptWarning(Warning):
    pass


@contextlib.contextmanager
def _disable_emit_hooks():
    hooks = torch._C._jit_get_emit_hooks()
    torch._C._jit_set_emit_hooks(None, None)
    yield
    torch._C._jit_set_emit_hooks(hooks[0], hooks[1])


# ScriptClasses must be new-style classes because we construct them using their
# __new__ method.
def _is_new_style_class(cls):
    if hasattr(cls, '__class__'):
        return ('__dict__' in dir(cls) or hasattr(cls, '__slots__'))


def whichmodule(obj):
    """Find the module an object belong to."""
    module_name = getattr(obj, '__module__', None)
    # Protect the iteration by using a list copy of sys.modules against dynamic
    # modules that trigger imports of other modules upon calls to getattr.
    for name, module in list(sys.modules.items()):
        if name == '__main__' or module is None:
            continue
        try:
            if _getattribute(module, name)[0] is obj:
                return module_name
        except AttributeError:
            pass
    return '__main__'

def _compile_and_register_class(obj, rcb, qualified_name):
    ast = get_jit_class_def(obj, obj.__name__)
    _jit_script_class_compile(qualified_name, ast, rcb)
    _add_script_class(obj, qualified_name)

def script(obj, optimize=None, _frames_up=0, _rcb=None):
    r"""
    Scripting a function or ``nn.Module`` will inspect the source code, compile
    it as TorchScript code using the TorchScript compiler, and return a :class:`ScriptModule` or
    :class:`ScriptFunction`. TorchScript itself is a subset of the Python language, so not all
    features in Python work, but we provide enough functionality to compute on
    tensors and do control-dependent operations. For a complete guide, see the
    `TorchScript Language Reference`_.

    ``torch.jit.script`` can be used as a function for modules and functions, and as a decorator
    ``@torch.jit.script`` for `TorchScript Classes <TorchScript Class_>`_ and functions.

    **Scripting a function**
        The ``@torch.jit.script`` decorator will construct a :class:`ScriptFunction`
        by compiling the body of the function.

        Example (scripting a function):

        .. testcode::

            import torch

            @torch.jit.script
            def foo(x, y):
                if x.max() > y.max():
                    r = x
                else:
                    r = y
                return r

            print(type(foo))  # torch.jit.ScriptFuncion

            # See the compiled graph as Python code
            print(foo.code)

            # Call the function using the TorchScript interpreter
            foo(torch.ones(2, 2), torch.ones(2, 2))

        .. testoutput::
            :hide:

            ...

    **Scripting an nn.Module**
        Scripting an ``nn.Module`` by default will compile the ``forward`` method and recursively
        compile any methods, submodules, and functions called by ``forward``. If a ``nn.Module`` only uses
        features supported in TorchScript, no changes to the original module code should be necessary. ``script``
        will construct :class:`ScriptModule` that has copies of the attributes, parameters, and methods of
        the original module.

        Example (scripting a simple module with a Parameter):

        .. testcode::

            import torch

            class MyModule(torch.nn.Module):
                def __init__(self, N, M):
                    super(MyModule, self).__init__()
                    # This parameter will be copied to the new ScriptModule
                    self.weight = torch.nn.Parameter(torch.rand(N, M))

                    # When this submodule is used, it will be compiled
                    self.linear = torch.nn.Linear(N, M)

                def forward(self, input):
                    output = self.weight.mv(input)

                    # This calls the `forward` method of the `nn.Linear` module, which will
                    # cause the `self.linear` submodule to be compiled to a `ScriptModule` here
                    output = self.linear(output)
                    return output

            scripted_module = torch.jit.script(MyModule(2, 3))

        Example (scripting a module with traced submodules):

        .. testcode::

            import torch
            import torch.nn as nn
            import torch.nn.functional as F

            class MyModule(nn.Module):
                def __init__(self):
                    super(MyModule, self).__init__()
                    # torch.jit.trace produces a ScriptModule's conv1 and conv2
                    self.conv1 = torch.jit.trace(nn.Conv2d(1, 20, 5), torch.rand(1, 1, 16, 16))
                    self.conv2 = torch.jit.trace(nn.Conv2d(20, 20, 5), torch.rand(1, 20, 16, 16))

                def forward(self, input):
                  input = F.relu(self.conv1(input))
                  input = F.relu(self.conv2(input))
                  return input

            scripted_module = torch.jit.script(MyModule())

        To compile a method other than ``forward`` (and recursively compile anything it calls), add
        the :func:`@torch.jit.export <torch.jit.export>` decorator to the method. To opt out of compilation
        use :func:`@torch.jit.ignore <torch.jit.ignore>`.

        Example (an exported and ignored method in a module)::

            import torch
            import torch.nn as nn

            class MyModule(nn.Module):
                def __init__(self):
                    super(MyModule, self).__init__()

                @torch.jit.export
                def some_entry_point(self, input):
                    return input + 10

                @torch.jit.ignore
                def python_only_fn(self, input):
                    # This function won't be compiled, so any
                    # Python APIs can be used
                    import pdb
                    pdb.set_trace()

                def forward(self, input):
                    if self.training:
                        self.python_only_fn(input)
                    return input * 99

            scripted_module = torch.jit.script(MyModule())
            print(scripted_module.some_entry_point(torch.randn(2, 2)))
            print(scripted_module(torch.randn(2, 2)))
    """
    if not _enabled:
        return obj

    if optimize is not None:
        warnings.warn("`optimize` is deprecated and has no effect. Use `with torch.jit.optimized_execution() instead")

    if isinstance(obj, torch.nn.Module):
        return torch.jit._recursive.recursive_script(obj)

    qualified_name = _qualified_name(obj)
    if inspect.isclass(obj):
        # If this type is a `nn.Module` subclass, they probably meant to pass
        # an instance instead of a Module
        if issubclass(obj, torch.nn.Module):
            raise RuntimeError("Type '{}' cannot be compiled since it inherits"
                               " from nn.Module,"
                               " pass an instance instead".format(obj))

        if not _is_new_style_class(obj):
            raise RuntimeError("TorchScript classes must be new-style classes. "
                               "Please inherit from 'object'.")
        if len(obj.mro()) > 2:
            raise RuntimeError("TorchScript classes does not support inheritance yet. "
                               "Please directly inherit from 'object'.")
        if _rcb is None:
            _rcb = _jit_internal.createResolutionCallbackFromFrame(_frames_up + 1)
        _compile_and_register_class(obj, _rcb, qualified_name)
        return obj
    else:
        _check_directly_compile_overloaded(obj)
        ast = get_jit_def(obj)
        if _rcb is None:
            _rcb = _jit_internal.createResolutionCallbackFromClosure(obj)
        fn = torch._C._jit_script_compile(qualified_name, ast, _rcb, get_default_args(obj))
        # Forward docstrings
        fn.__doc__ = obj.__doc__
        return fn

def interface(obj):
    if not inspect.isclass(obj):
        raise RuntimeError("interface must be applied to a class")
    if not _is_new_style_class(obj):
        raise RuntimeError("TorchScript interfaces must inherit from 'object'")

    is_module_interface = issubclass(obj, torch.nn.Module) and len(obj.mro()) == 3

    if not is_module_interface and len(obj.mro()) > 2:
        raise RuntimeError("TorchScript interface does not support inheritance yet. "
                           "Please directly inherit from 'object' or 'nn.Module'.")

    qualified_name = _qualified_name(obj)
    rcb = _jit_internal.createResolutionCallbackFromFrame(1)
    # if this type is a `nn.Module` subclass, generate an module interface type
    # instead of a class interface type, an module interface type only compile
    # the user provided methods as part of the interface
    ast = get_jit_class_def(obj, obj.__name__)
    torch._C._jit_script_interface_compile(qualified_name, ast, rcb, is_module_interface)
    obj.__torch_script_interface__ = True
    return obj



def script_method(fn):
    if not _enabled:
        return fn
    # NOTE: we need to traverse two frames here because the meta-class frame
    # for ScriptModule will be present, as opposed to invoking @script on a
    # a function or invoking define() on a CompilationUnit.
    # The stack will look like:
    #
    # 0. createResolutionCallback()
    # 1. script_method()
    # 2. ScriptModule metaclass frame
    # 3. Surrounding scope
    #
    # createResolutionCallback internally adds 1 to get us to the scope of this
    # function (the calling function). Adding 2 gets us to the proper surrounding scope.
    _rcb = _jit_internal.createResolutionCallbackFromFrame(frames_up=2)
    ast = get_jit_def(fn, self_name="ScriptModule")
    return ScriptMethodStub(_rcb, ast, fn)



# These OrderedDictWrapper classes replace the actual OrderedDicts in
# module with versions that get/set properties inside of script::Module.
# This allows us to reuse most of nn.Module while still storing the
# data in C++.
# Each OrderedDict needs to support:
#  x not in view
#  x in view
#  view[name] = ...
#  view.values()
#  del view[name]
#  view.items()
#  view.keys()
#  len(view)

class OrderedDictWrapper(object):
    def __init__(self, module):
        self.module = module

    def keys(self):
        return [k for k, v in self.items()]

    def values(self):
        return [v for k, v in self.items()]

    def __len__(self):
        return len(self.values())

    def __delitem__(self, k):
        raise RuntimeError("cannot delete methods or parameters of a script module")

    def items(self):
        raise NotImplementedError

    def __contains__(self, k):
        raise NotImplementedError

    def __getitem__(self, k):
        raise NotImplementedError

    def __setitem__(self, k, v):
        raise NotImplementedError


class OrderedModuleDict(OrderedDictWrapper):
    def __init__(self, module, python_dict):
        super(OrderedModuleDict, self).__init__(module)
        # contains _both_ script modules and non-script python-only modules

        # because script modules are subclassed in python and the
        # C++ script::Module class will not hold references to them,
        # to ensure that you always get the same python value here
        # we store it in the python dict as well
        self._python_modules = python_dict

    def items(self):
        r = self._python_modules.items()
        return r

    def __contains__(self, k):
        return k in self._python_modules

    def __setitem__(self, k, v):
        # Cases where sub-module can be re-assigned after ScriptModule construction
        # 1. If the attr is an module interface type, it's guranteed that the module is
        #    not inlined in the graph, so it's safe to swap a new ScriptModule in.
        # 2. if the new value if a ScriptModule with the same JIT type, IR won't change
        #    and it's legit to swap a new module in.
        # In these two cases we allow swapping a new scripted module and update the
        # corresponding python module dict to keep sync.
        # Note: the value to be swapped in has to be ScriptModule instead of nn.Module,
        # otherwise it's illegal and we throw error.
        if isinstance(v, ScriptModule):
            self.module._set_attribute(k, v)
            self._python_modules[k] = v
        else:
            raise RuntimeError("Cannot re-assign modules in a ScriptModule with non-scripted "
                               "module, tried to replace existing module '{}': {}".format(k, v))


    def __getitem__(self, k):
        return self._python_modules[k]


class OrderedParameterDict(OrderedDictWrapper):
    def __init__(self, module):
        super(OrderedParameterDict, self).__init__(module)

    def items(self):
        return [(name, param) for name, param in self.module._get_parameters()]

    def __setitem__(self, k, v):
        if not self.module._has_parameter(k):
            raise RuntimeError("Can't add a new parameter after ScriptModule construction."
                               " Tried to add '{}".format(k))
        self.module._set_parameter(k, v)

    def __contains__(self, k):
        return self.module._has_parameter(k)

    def __getitem__(self, k):
        if k not in self:
            raise KeyError(k)
        return self.module._get_parameter(k)


class OrderedBufferDict(OrderedDictWrapper):
    def __init__(self, module):
        super(OrderedBufferDict, self).__init__(module)

    def items(self):
        return [(name, param) for name, _, param in
                self.module._get_attributes() if isinstance(param, torch.Tensor)]

    def __setitem__(self, k, v):
        if not self.module._has_buffer(k):
            raise RuntimeError("Can't add a new parameter after ScriptModule construction."
                               " Tried to add '{}".format(k))
        self.module._set_attribute(k, v)

    def __contains__(self, k):
        return self.module._has_buffer(k)

    def __getitem__(self, k):
        if k not in self:
            raise KeyError(k)
        return self.module._get_buffer(k)

# base types that can be constants
# in addition, tuples and lists of these base types are also considered constants
# If you edit this list, then you also need to edit the handlers in
# ConstantValue in jit/script/init.cpp
_constant_types = (bool, float, int, str, type(None), types.FunctionType, torch.device, torch.layout, torch.dtype)


def _get_valid_constant(attr, v):
    if isinstance(v, _constant_types):
        return v
    elif isinstance(v, tuple) or isinstance(v, list):
        return tuple(_get_valid_constant(attr, x) for x in v)
    constants = ", ".join(typ.__name__ for typ in _constant_types)
    raise TypeError(textwrap.dedent("""
        '{}' object for attribute '{}' is not a valid constant.
        Valid constants are:
          1. a nn.ModuleList
          2. a value of type {{{}}}
          3. a list or tuple of (2)
        """.format(type(v).__name__, attr, constants)))


# For each user-defined class that subclasses ScriptModule, this meta-class:
# (1) finds all the methods annotated with @script_method in a ScriptModule and
#     removes them from the class attributes
# (2) puts a wrapper around the class's __init__ method to recusively compile
#     all of the script_methods with the module after the original __init__ has
#     run. This has to occur after the user-defined __init__ so that submodules and
#     parameters are initialized _before_ the script compiler resolve references to
#     `self.param` or `self.module`.
class ScriptMeta(type):
    def __init__(cls, name, bases, attrs):
        # Aggregate all the ScriptMethods and constants from superclasses
        cls._methods = {}
        cls._constants_set = set(getattr(cls, '__constants__', ()))
        for base in reversed(bases):
            for k, v in getattr(base, '_methods', {}).items():
                cls._methods[k] = v
            base_constants = getattr(base, '_constants_set', set())
            cls._constants_set = cls._constants_set.union(base_constants)

        # find all the script methods of the current class
        for k, v in sorted(attrs.items()):
            if isinstance(v, ScriptMethodStub):
                delattr(cls, k)
                cls._methods[v.original_method.__name__] = v

        if getattr(cls, '_disable_script_meta', False):
            # We leave built-in ScriptModule types alone, since this metaclass
            # is only for compiling user classes that inherit from
            # ScriptModule.
            return super(ScriptMeta, cls).__init__(name, bases, attrs)

        original_init = getattr(cls, '__init__', lambda self: None)

        @functools.wraps(original_init)
        def init_then_script(self, *args, **kwargs):
            original_init(self, *args, **kwargs)
            if type(self) == cls:
                stubs = [v for k, v in sorted(cls._methods.items())]
                self.__dict__["_actual_script_module"] = torch.jit._recursive.create_script_module(self, stubs)

                # Delete the Python attributes that now shadow the ScriptModule
                # ones, so that __getattr__ and __setattr__ will properly find
                # the scripted versions.
                concrete_type = self._actual_script_module._concrete_type
                for name in concrete_type.get_attributes():
                    if hasattr(cls, name) and isinstance(getattr(cls, name), property):
                        # TODO giant hack. Right now we are encoding properties
                        # as attributes (this is what recursive script does
                        # today, but it is wrong)
                        continue
                    delattr(self, name)
                for name, _ in concrete_type.get_modules():
                    delattr(self, name)
                for name in ("_parameters", "_buffers", "_modules"):
                    delattr(self, name)

        cls.__init__ = init_then_script
        return super(ScriptMeta, cls).__init__(name, bases, attrs)


if _enabled:

    # this is a Python 'non-data descriptor' that causes the first access
    # to ScriptModule's forward to lookup the forward method and stash
    # it in the objects dict. Due to the standard rules for attribute lookup
    # subsequent lookups will just directly return the previously looked up method.
    # This is necessary because nn.Module defines forward as a method. If we
    # did nothing __getattr__ would not be called. Instead we'd get nn.Module.forward
    # which always throws an exception.
    class _CachedForward(object):
        def __get__(self, obj, cls):
            return self.__getattr__('forward')

    class ScriptModule(with_metaclass(ScriptMeta, Module)):
        def __init__(self):
            super(ScriptModule, self).__init__()

        forward = _CachedForward()

        def __getattr__(self, attr):
            if "_actual_script_module" not in self.__dict__:
                return super(ScriptModule, self).__getattr__(attr)
            return getattr(self._actual_script_module, attr)

        def __setattr__(self, attr, value):
            if "_actual_script_module" not in self.__dict__:
                # Unwrap torch.jit.Attribute into a regular setattr + recording
                # the provided type in __annotations__.
                #
                # This ensures that if we use the attr again in `__init__`, it
                # will look like the actual value, not an instance of Attribute.
                if isinstance(value, Attribute):
                    if not hasattr(self, "__annotations__"):
                        self.__annotations__ = {}
                    self.__annotations__[attr] = value.type
                    value = value.value
                return super(ScriptModule, self).__setattr__(attr, value)

            setattr(self._actual_script_module, attr, value)

        def define(self, src):
            if "_actual_script_module" in self.__dict__:
                # If we have completed initialization, just defer to the
                # backing RecursiveScriptModule to eagerly compile the provided
                # source.
                return self._actual_script_module.define(src)

            # Otherwise, we are still in the object's __init__.
            # In that case, add `src` as a stub to be compiled.
            #
            # We use frames_up=1 to get to the proper surrounding scope. The stack
            # will look like:
            # 0. createResolutionCallback
            # 1. define()
            # 2. surrounding scope.
            #
            # createResolutionCallback internally adds 1 to get us to our frame, then
            # we add 1 to get to the proper surrounding scope.
            rcb = _jit_internal.createResolutionCallbackFromFrame(frames_up=1)
            ast = torch._C._parse_source_def(src)
            self._methods[ast.name().name] = ScriptMethodStub(rcb, ast, None)


    class RecursiveScriptModule(ScriptModule):
        # XXX: RecursiveScriptModule inherits from ScriptModule for the sole
        # reason that it retains the existing isinstance(ScriptModule)
        # behavior.
        r"""
        The core data structure in TorchScript is the ``ScriptModule``. It is an
        analogue of torch's ``nn.Module`` and represents an entire model as a tree of
        submodules. Like normal modules, each individual module in a ``ScriptModule`` can
        have submodules, parameters, and methods. In ``nn.Module``\s methods are implemented
        as Python functions, but in ``ScriptModule``\s methods are implemented as
        TorchScript functions,  a statically-typed subset of Python that contains all
        of PyTorch's built-in Tensor operations. This difference allows your
        ``ScriptModule``\s code to run without the need for a Python interpreter.

        ``ScriptModule``\s should not be created manually, instead use
        either :func:`tracing <torch.jit.trace>` or :func:`scripting <torch.jit.script>`.
        Tracing and scripting can be applied incrementally and :ref:`composed as necessary <Types>`.

        * Tracing records the tensor operations as executed with a set of example inputs and uses these
          operations to construct a computation graph. You can use the full dynamic behavior of Python with tracing,
          but values other than Tensors and control flow aren't captured in the graph.

        * Scripting inspects the Python code of the model
          and compiles it to TorchScript. Scripting allows the use of many `types`_ of values and supports dynamic control flow.
          Many, but not all features of Python are supported by the compiler, so changes to the source code may be necessary.
        """
        _disable_script_meta = True

        def __init__(self, cpp_module):
            self.__dict__['_initializing'] = True
            self._c = cpp_module
            super(RecursiveScriptModule, self).__init__()
            # Delete the 'training' attribute set up by `Module.__init__`. It
            # will get set on the underlying cpp module, so we delete it here
            # to avoid this version shadowing the cpp module version.
            delattr(self, 'training')

        @staticmethod
        def _construct(cpp_module, init_fn):
            """
            Construct a RecursiveScriptModule that's ready for use. PyTorch
            code should use this to construct a RecursiveScriptModule instead
            of instead of calling `__init__` directly, as it makes sure the
            object is properly finalized (and in the future we may take
            control of how the RecursiveScriptModule instance is created).

            Arguments:
                cpp_module:  The C++ script::Module that will hold the actual state of
                             this RecursiveScriptModule instance.
                init_fn:  Lambda that initializes the RecursiveScriptModule passed to it.
            """
            script_module = RecursiveScriptModule(cpp_module)
            init_fn(script_module)

            # Finalize the ScriptModule: replace the nn.Module state with our
            # custom implementations and flip the _initializing bit.
            script_module._parameters = OrderedParameterDict(script_module._c)
            script_module._buffers = OrderedBufferDict(script_module._c)
            script_module._modules = OrderedModuleDict(script_module._c, script_module._modules)
            script_module._initializing = False
            return script_module

        @property
        def graph(self):
            r"""
            Returns a string representation of the internal graph for the
            ``forward`` method. See `Interpreting Graphs`_ for details.
            """
            return self.forward.graph

        @property
        def code(self):
            r"""
            Returns a pretty-printed representation (as valid Python syntax) of
            the internal graph for the ``forward`` method. See `Inspecting Code`_
            for details.
            """
            return self.forward.code

        def save(self, *args, **kwargs):
            r"""
            save(f, _extra_files=ExtraFilesMap{})

            See :func:`torch.jit.save <torch.jit.save>` for details.
            """
            return self._c.save(*args, **kwargs)

        def save_to_buffer(self, *args, **kwargs):
            return self._c.save_to_buffer(*args, **kwargs)

        def get_debug_state(self, *args, **kwargs):
            return self._c.get_debug_state()

        def extra_repr(self):
            return 'original_name={}'.format(self.original_name)

        def graph_for(self, *args, **kwargs):
            return self.forward.graph_for(*args, **kwargs)

        @property
        def original_name(self):
            if type(self) == self._c.name:
                return ''
            return self._c.name

        def define(self, src):
            # We use frames_up=1 to get to the proper surrounding scope. The stack
            # will look like:
            # 0. createResolutionCallback
            # 1. define()
            # 2. surrounding scope.
            #
            # createResolutionCallback internally adds 1 to get us to our frame, then
            # we add 1 to get to the proper surrounding scope.
            rcb = _jit_internal.createResolutionCallbackFromFrame(frames_up=1)
            self._c._define(self._concrete_type, src, rcb)

        def __getattr__(self, attr):
            if '_initializing' not in self.__dict__:
                raise RuntimeError("ScriptModule has not been initialized, did you forget to call super's init?")

            if self._initializing:
                return super(RecursiveScriptModule, self).__getattr__(attr)

            if self._c._has_attribute(attr):
                return self._c._get_attribute(attr)
            if self._c._has_method(attr):
                script_method = self._c._get_method(attr)
                # cache method so future calls do not go through __getattr__
                # to improve invocation performance
                self.__dict__[attr] = script_method
                return script_method

            # parameters, buffers, and submodules can be handled by delegating
            # to nn.Module, which will index into our custom OrderedXDicts
            return super(RecursiveScriptModule, self).__getattr__(attr)

        def __setattr__(self, attr, value):
            if self._initializing:
                return super(RecursiveScriptModule, self).__setattr__(attr, value)

            if self._c._has_attribute(attr):
                self._c._set_attribute(attr, value)
            elif self._c._has_buffer(attr):
                # XXX: buffers are implemented as attributes in the JIT
                self._c._set_attribute(attr, value)
            elif self._c._has_module(attr):
                self._modules[attr] = value
            elif self._c._has_parameter(attr):
                self._c._set_parameter(attr, value)
            elif hasattr(self, "_concrete_type") and attr in self._concrete_type.get_constants().keys():
                # TODO: we don't have _concrete_type set after load(), and in general we lose constant information.
                # We should encode constants as class type attributes (or something) so it persists across save/load.
                raise AttributeError("Cannot mutate TorchScript constant value: '{}'. Value: '{}'".format(attr, value))
            else:
                # We allow setting Python attributes on the ScriptModule, for
                # when people want to stash some convenience info on it.
                # TODO: it's possible that the following is confusing:
                #   s = torch.jit.script(...)
                #   s.python_attr = ...
                #   s.save()   <--- this doesn't have `python_attr`
                # It's fairly trivial to save enough info to warn in this case.
                return super(RecursiveScriptModule, self).__setattr__(attr, value)

        def copy(self):
            return torch.jit._recursive.wrap_cpp_module(self._c._clone())

        def __getstate__(self):
            raise pickle.PickleError(
                "ScriptModules cannot be deepcopied using copy.deepcopy or saved using torch.save. " +
                "Mixed serialization of script and non-script modules is not supported. " +
                "For purely script modules use my_script_module.save(<filename>) instead.")

    # Need to copy all RecursiveScriptModule methods to ScriptModule.
    #
    # This is because `super(MyScriptModule, self).foo()` does not use
    # `__getattr__` to look up `foo`. So we need to make each method available on
    # the ScriptModule manually.
    for name, item in RecursiveScriptModule.__dict__.items():
        if not callable(item) and not isinstance(item, property):
            continue
        if name.startswith('__') or hasattr(ScriptModule, name):
            continue
        # We can copy over the implementation wholesale because besides the
        # `super()` thing above, ScriptModule behaves exactly like
        # RecursiveScriptModule
        setattr(ScriptModule, name, item)

    def _get_methods(cls):
        import inspect
        # In Python 3 unbound methods are functions, but in Python 2 they are methods
        return inspect.getmembers(cls, predicate=lambda x: inspect.isfunction(x) or inspect.ismethod(x))


    _compiled_methods_whitelist = {
        'forward', 'register_buffer', 'register_parameter', 'add_module',
        '_apply', 'apply', 'cuda', 'cpu', 'to', 'type', 'float', 'double', 'half',
        'state_dict', '_save_to_state_dict', 'load_state_dict',
        '_load_from_state_dict', '_named_members', 'parameters', 'named_parameters',
        'buffers', 'named_buffers', 'children', 'named_children', 'modules',
        'named_modules', 'zero_grad', 'share_memory', '_get_name', 'extra_repr',
        '_slow_forward', '_tracing_name', 'eval', 'train',
    }


    def _make_fail(name):
        def fail(self, *args, **kwargs):
            raise RuntimeError(name + " is not supported on ScriptModules")
        return fail

    for name, method in _get_methods(torch.nn.Module):
        if name.startswith('__'):
            continue
        if name not in RecursiveScriptModule.__dict__ and name not in _compiled_methods_whitelist:
            setattr(RecursiveScriptModule, method.__name__, _make_fail(name))

else:
    # TODO MAKE SURE THAT DISABLING WORKS
    class ScriptModule(torch.nn.Module):
        def __init__(self):
            super(ScriptModule, self).__init__()


class TracedModule(ScriptModule):
    _disable_script_meta = True

    def __init__(self, orig, id_set=None, _compilation_unit=None):
        # XXX: orig can be a nn.Module or a function!
        super(TracedModule, self).__init__()
        assert(isinstance(orig, torch.nn.Module))

        # Copy a subset of `orig` to a temporary nn.Module.
        # This is a way to customize what will actually get compiled by create_script_module
        id_set = set()
        tmp_module = Module()

        def check_unique(param):
            if param in id_set:
                raise ValueError("TracedModules don't support parameter sharing between modules")
            id_set.add(param)

        tmp_module.training = orig.training

        for name, param in orig._parameters.items():
            if param is not None:
                tmp_module._parameters[name] = param
                check_unique(param)
        for name, buf in orig._buffers.items():
            if buf is not None:
                tmp_module._buffers[name] = buf
                check_unique(buf)

        if orig._backward_hooks:
            raise ValueError("Modules that have backward hooks assigned can't be compiled: " + str(orig))

        for name, submodule in orig._modules.items():
            tmp_module._modules[name] = make_module(submodule, TracedModule, _compilation_unit=None)

        # TODO: this way of doing it means we lose name information on the class,
        # since the qualname is basically "nn.Module"
        script_module = torch.jit._recursive.create_script_module_for_tracing(tmp_module, ())

        self.__dict__['_name'] = 'TracedModule[' + type(orig).__name__ + ']'
        self.__dict__['_actual_script_module'] = script_module
        for name in ("_parameters", "_buffers", "_modules"):
            delattr(self, name)

    def forward(self, *args, **kwargs):
        raise RuntimeError('Trace submodules cannot be called.')

    def __getattr__(self, attr):
        if "_actual_script_module" not in self.__dict__:
            return super(TracedModule, self).__getattr__(attr)
        return getattr(self._actual_script_module, attr)

    def __setattr__(self, attr, value):
        if "_actual_script_module" not in self.__dict__:
            return super(TracedModule, self).__setattr__(attr, value)
        setattr(self._actual_script_module, attr, value)

    def _get_name(self):
        return self._name


if _enabled:
    class TopLevelTracedModule(TracedModule):
        forward = _CachedForward()


class _ConstModuleList(ScriptModule):
    def __init__(self, modules):
        super(_ConstModuleList, self).__init__()

        if isinstance(modules, OrderedDict):
            for key, module in modules.items():
                if isinstance(module, torch.nn.Module):
                    module = torch.jit._recursive.recursive_script(module)
                self.add_module(key, module)
        else:
            for i, module in enumerate(modules):
                if isinstance(module, torch.nn.Module):
                    module = torch.jit._recursive.recursive_script(module)
                self.add_module(str(i), module)

    def __getitem__(self, idx):
        if isinstance(idx, slice):
            return _ConstModuleList(list(self._modules.values())[idx])
        else:
            if not (-len(self) <= idx < len(self)):
                raise IndexError('index {} is out of range'.format(idx))
            if idx < 0:
                idx += len(self)
            return self._modules[str(idx)]

    def __len__(self):
        return len(self._modules)

    def __iter__(self):
        return iter(self._modules.values())

    def __dir__(self):
        keys = super(_ConstModuleList, self).__dir__()
        keys = [key for key in keys if not key.isdigit()]
        return keys

class _ConstModuleDict(ScriptModule):
    def __init__(self, modules):
        super(_ConstModuleDict, self).__init__()

        assert isinstance(modules, OrderedDict)

        for key, module in modules.items():
            if isinstance(module, torch.nn.Module):
                module = torch.jit._recursive.recursive_script(module)
            self.add_module(key, module)


    def __getitem__(self, key):
        return self._modules[key]

    def __contains__(self, key):
        return key in self._modules

    def keys(self):
        r"""Return an iterable of the ModuleDict keys.
        """
        return self._modules.keys()

    def items(self):
        r"""Return an iterable of the ModuleDict key/value pairs.
        """
        return self._modules.items()

    def values(self):
        r"""Return an iterable of the ModuleDict values.
        """
        return self._modules.values()

    def __len__(self):
        return len(self._modules)

    def __iter__(self):
        return iter(self._modules.values())

    def forward(self):
        raise NotImplementedError()

class _ConstSequential(_ConstModuleList):
    def __init__(self, mods):
        super(_ConstSequential, self).__init__(mods._modules)

        # we define the forward method via self.define rather than
        # making it a direct class member (with a @script) annotation
        # because, in optimized runtime environments where only .pyc files
        # are shipped, we cant retrieve the source code.
        # TODO: find a workaround for this and remove this hack
        self.define("""
        def forward(self, input):
            for m in self:
                input = m(input)
            return input
        """)

def is_scripting():
    r"""
    Function that returns True when in compilation and False otherwise. This
    is useful especially with the @unused decorator to leave code in your
    model that is not yet TorchScript compatible.
    .. testcode::

        import torch

        @torch.jit.unused
        def unsupported_linear_op(x):
            return x

        def linear(x):
           if not torch.jit.is_scripting():
              return torch.linear(x)
           else:
              return unsupported_linear_op(x)
    """
    return False

def _unwrap_optional(x):
    assert x is not None, "Unwrapping null optional"
    return x

_builtin_table = None

_modules_containing_builtins = (torch, torch._C._nn)

_builtin_ops = [
    # Pairs of (function, op_name)
    (_list_with_default, "aten::list_with_default"),
    (_pair, "aten::_pair"),
    (_quadruple, "aten::_quadruple"),
    (_single, "aten::_single"),
    (_triple, "aten::_triple"),
    (_unwrap_optional, "aten::_unwrap_optional"),
    (_wait, 'aten::wait'),
    (is_scripting, "aten::is_scripting"),
    (OrderedDict, "aten::dict"),
    (dict, "aten::dict"),
    (cudnn.is_acceptable, "aten::cudnn_is_acceptable"),
    (math.ceil, "aten::ceil"),
    (math.copysign, "aten::copysign"),
    (math.erf, "aten::erf"),
    (math.erfc, "aten::erfc"),
    (math.exp, "aten::exp"),
    (math.expm1, "aten::expm1"),
    (math.fabs, "aten::fabs"),
    (math.floor, "aten::floor"),
    (math.gamma, "aten::gamma"),
    (math.lgamma, "aten::lgamma"),
    (math.log, "aten::log"),
    (math.log10, "aten::log10"),
    (math.log1p, "aten::log1p"),
    (math.pow, "aten::pow"),
    (math.sqrt, "aten::sqrt"),
    (math.isnan, "aten::isnan"),
    (math.asinh, "aten::asinh"),
    (math.atanh, "aten::atanh"),
    (math.cosh, "aten::cosh"),
    (math.sinh, "aten::sinh"),
    (math.tanh, "aten::tanh"),
    (math.acos, "aten::acos"),
    (math.asin, "aten::asin"),
    (math.atan, "aten::atan"),
    (math.atan2, "aten::atan2"),
    (math.cos, "aten::cos"),
    (math.sin, "aten::sin"),
    (math.tan, "aten::tan"),
    (math.asinh, "aten::asinh"),
    (math.atanh, "aten::atanh"),
    (math.acosh, "aten::acosh"),
    (math.sinh, "aten::sinh"),
    (math.cosh, "aten::cosh"),
    (math.tanh, "aten::tanh"),
    (math.fmod, "aten::fmod"),
    (math.modf, "aten::modf"),
    (math.factorial, "aten::factorial"),
    (math.frexp, "aten::frexp"),
    (math.isnan, "aten::isnan"),
    (math.isinf, "aten::isinf"),
    (math.degrees, "aten::degrees"),
    (math.radians, "aten::radians"),
    (math.ldexp, "aten::ldexp"),
    (torch.autograd.grad, "aten::grad"),
    (torch.autograd.backward, "aten::backward"),
    (torch._C._infer_size, "aten::_infer_size"),
    (torch.nn.functional._no_grad_embedding_renorm_, "aten::_no_grad_embedding_renorm_"),
    (torch.nn.functional.assert_int_or_pair, "aten::_assert_int_or_pair"),
    (torch.nn.functional.interpolate, "aten::__interpolate"),
    (torch.nn.functional.upsample_bilinear, "aten::__upsample_bilinear"),
    (torch.nn.functional.upsample_nearest, "aten::__upsample_nearest"),
    (torch.nn.functional.upsample, "aten::__upsample"),
    (torch.nn.init._no_grad_fill_, "aten::_no_grad_fill_"),
    (torch.nn.init._no_grad_normal_, "aten::_no_grad_normal_"),
    (torch.nn.init._no_grad_uniform_, "aten::_no_grad_uniform_"),
    (torch.nn.init._no_grad_zero_, "aten::_no_grad_zero_"),
    (torch._C._get_tracing_state, "aten::_get_tracing_state"),
    (warnings.warn, "aten::warn"),
]


# lazily built to ensure the correct initialization order
def _get_builtin_table():
    global _builtin_table
    if _builtin_table is not None:
        return _builtin_table
    _builtin_table = {}

    def register_all(mod):
        for name in dir(mod):
            v = getattr(mod, name)
            if callable(v):
                _builtin_table[id(v)] = "aten::" + name
    for mod in _modules_containing_builtins:
        register_all(mod)

    for builtin, aten_op in _builtin_ops:
        _builtin_table[id(builtin)] = aten_op
    if not PY2:
        _builtin_table[id(math.gcd)] = "aten::gcd"
        _builtin_table[id(math.isfinite)] = "aten::isfinite"
    if PY37:
        _builtin_table[id(math.remainder)] = "aten::mathremainder"

    return _builtin_table


def _register_builtin(fn, op):
    _get_builtin_table()[id(fn)] = op


def _find_builtin(fn):
    return _get_builtin_table().get(id(fn))

# qualified_name => ScriptClass mapping
_script_classes = {}


def _add_script_class(cls, name):
    cls.__torch_script_class__ = True
    global _script_classes
    _script_classes[name] = cls


def _get_script_class(name):
    global _script_classes
    if name not in _script_classes:
        raise RuntimeError("Unknown reference to ScriptClass '{}'. "
                           "Did you forget to import it?".format(name))
    return _script_classes[name]

# overloads are registered in _jit_internal and compiled here so that _overload
# can be used in nn/functional.py without an import cycle

# qualified name => list[compiled fns]
_compiled_overloaded_fns = {}

def _compile_function_with_overload(qual_name, impl_fn, overload_decl, overload_defaults):
    impl_ast = torch.jit.get_jit_def(impl_fn)
    _rcb = _jit_internal.createResolutionCallbackFromClosure(impl_fn)
    fn = torch._C._jit_script_compile_overload(qual_name, overload_decl, impl_ast, _rcb, overload_defaults)
    return fn

def _check_no_signature(func):
    signature = torch.jit.annotations.get_signature(func, None, None)
    if signature is None:
        qual_name = _qualified_name(func)
        raise RuntimeError("Must explicitly add type annotations to overloaded functions: {}".format(qual_name))

def _get_overload_decl_and_defaults(func):
    _check_no_signature(func)
    return (torch.jit.get_jit_def(func).decl(), get_default_args(func))

def _get_overloads(obj):
    # check for cached compiled fns
    qual_name = _qualified_name(obj)
    global _compiled_overloaded_fns
    compiled_overloads = _compiled_overloaded_fns.get(qual_name, None)
    if compiled_overloads is not None:
        return compiled_overloads

    # check for not yet compiled overloads
    overloads = _jit_internal._get_fn_overloads(qual_name)
    if overloads is None:
        return None
    compiled_fns = []
    # TODO: use default args from the implementation, not from the overload
    # This is more complicated because you can have a default arg with a type
    # incompatible with a type of parameter in an overload, and other validation.
    # This is still an internal api so for now use defaults from overload
    for overload_fn in overloads:
        overload_decl, overload_defaults = _get_overload_decl_and_defaults(overload_fn)
        compiled_fn = _compile_function_with_overload(qual_name, obj, overload_decl, overload_defaults)
        compiled_fns.append(compiled_fn)

    # cache compilation, remove information stored to do compilation
    _compiled_overloaded_fns[qual_name] = compiled_fns
    _jit_internal._clear_fn_overloads(qual_name)
    return compiled_fns

def _check_directly_compile_overloaded(obj):
    qual_name = _qualified_name(obj)
    global _compiled_overloaded_fns
    global _overloaded_fns
    if qual_name in _compiled_overloaded_fns or _jit_internal._get_fn_overloads(qual_name):
        raise RuntimeError("Function {} cannot be directly compiled because it"
                           " is overloaded. It must be used in a context of a function"
                           " where its inputs can determine which overload to call.".format(qual_name))

# torch.jit.Error
Error = torch._C.JITException
set_module(Error, "torch.jit")
# This is not perfect but works in common cases
Error.__name__ = "Error"
Error.__qualname__ = "Error"

def _get_named_tuple_properties(obj):
    assert issubclass(obj, tuple) and hasattr(obj, '_fields')
    fields = list(obj._fields)
    annotations = []
    has_annotations = hasattr(obj, '__annotations__')
    for field in fields:
        if has_annotations and field in obj.__annotations__:
            annotations.append(torch.jit.annotations.ann_to_type(obj.__annotations__[field]))
        else:
            annotations.append(torch._C.TensorType.get())
    return type(obj).__name__, fields, annotations

def _create_named_tuple(t, unqual_name, field_names):
    TupleType = collections.namedtuple(unqual_name, field_names)
    return TupleType(*t)

class _disable_tracing(object):
    def __enter__(self):
        self.state = torch._C._get_tracing_state()
        torch._C._set_tracing_state(None)

    def __exit__(self, *args):
        torch._C._set_tracing_state(self.state)
        self.state = None


# for use in python if using annotate
def annotate(the_type, the_value):
    # noop in python
    return the_value

last_executed_optimized_graph = torch._C._last_executed_optimized_graph


def _graph_for(self, *args, **kwargs):
    self(*args, **kwargs)
    return last_executed_optimized_graph()

torch._C.ScriptMethod.graph_for = _graph_for
torch._C.ScriptFunction.graph_for = _graph_for
ScriptFunction = torch._C.ScriptFunction
ScriptFunction.__doc__ = """
Functionally equivalent to a :class:`ScriptModule`, but represents a single
function and does not have any attributes or Parameters.
"""
set_module(ScriptFunction, "torch.jit")

if not torch._C._jit_init():
    raise RuntimeError("JIT initialization failed")<|MERGE_RESOLUTION|>--- conflicted
+++ resolved
@@ -338,21 +338,6 @@
         # NOTE: use full state, because we need it for BatchNorm export
         # This differs from the compiler path, which doesn't support it at the moment.
         module_state = list(_unique_state_dict(self, keep_vars=True).values())
-<<<<<<< HEAD
-        try:
-            trace, all_trace_inputs = torch._C._tracer_enter(*(in_vars + module_state))
-        except Exception as e:
-            torch._C._tracer_abandon()
-            raise e
-        ret_inputs = tuple(x.clone(memory_format=torch.preserve_format) for x in all_trace_inputs)
-        torch._C._tracer_set_force_outplace(self._force_outplace)
-        torch._C._tracer_set_get_unique_name_fn(_create_interpreter_name_lookup_fn())
-        try:
-            trace_inputs = _unflatten(all_trace_inputs[:len(in_vars)], in_desc)
-            # inputs_states is a tuple of len == 2 that keeps track of
-            # the inputs before (inputs_states[0]) and after (inputs_states[1])
-            # the trace to verify if they were modified during the trace
-=======
 
         ret_inputs = []
         inputs_states = []
@@ -361,8 +346,7 @@
         def wrapper(*args):
             trace_inputs = _unflatten(args[:len(in_vars)], in_desc)
 
-            ret_inputs.append(tuple(x.clone() for x in args))
->>>>>>> 7d471775
+            ret_inputs.append(tuple(x.clone(memory_format=torch.preserve_format) for x in args))
             if self._return_inputs_states:
                 inputs_states.append(_unflatten(args[:len(in_vars)], in_desc))
             outs.append(self.inner(*trace_inputs))
