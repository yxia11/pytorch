--- conflicted
+++ resolved
@@ -386,17 +386,10 @@
   // Inserting before insert point
   WithInsertPoint ins(v->node()->next());
   if (is_per_channel) {
-<<<<<<< HEAD
-    scale_val = g->insertConstant(scale);
-    zero_point_val = g->insertConstant(zero_point);
-    int axis = tp->elements()[2].toInt();
-    axis_val = g->insertConstant(axis);
-=======
     quantize_func ="quantize_per_channel";
     inputs.push_back(g->insertConstant(scale));
     inputs.push_back(g->insertConstant(zero_point));
-    inputs.push_back(g->insertConstant(0));
->>>>>>> 70232146
+    inputs.push_back(g->insertConstant(tp->elements()[2].toInt()));
   } else {
     quantize_func = "quantize_per_tensor";
     inputs.push_back(g->insertConstant(scale.item<double>()));
