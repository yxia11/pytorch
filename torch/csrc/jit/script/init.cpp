--- conflicted
+++ resolved
@@ -533,41 +533,6 @@
   // follows.
   py::bind_map<ExtraFilesMap>(m, "ExtraFilesMap");
 
-<<<<<<< HEAD
-  py::class_<Object>(m, "ScriptObject")
-      .def("_type", [](Object& m) { return m.type(); })
-      .def(
-          "_get_method",
-          [](Object& self, const std::string& name) -> Method {
-            return self.get_method(name);
-          },
-          py::keep_alive<0, 1>())
-      .def(
-          "_set_attribute",
-          [](Object& self, const std::string& name, py::object value) {
-            auto ivalue =
-                toIValue(std::move(value), self.type()->getAttribute(name));
-            self.setattr(name, ivalue);
-          })
-      .def("_has_attribute", has_generic<LegacyAttributePolicy>)
-      .def(
-          "_method_names",
-          [](Object& self) {
-            return fmap(self.get_methods(), [](const Method& method) {
-              return method.name();
-            });
-          })
-      .def_property_readonly(
-          "name", [](const Object& self) { return self.name().name(); })
-      .def("__getattr__", [](Object& self, const std::string& name) {
-        if (auto method = self.find_method(name)) {
-          return py::cast(*method);
-        }
-        return toPyObject(self.attr(name));
-      });
-
-=======
->>>>>>> 972fe9fe
   // torch.jit.ScriptModule is a subclass of this C++ object.
   // Methods here are prefixed with _ since they should not be
   // public.
