--- conflicted
+++ resolved
@@ -418,27 +418,6 @@
 
 // ============================================================================
 
-<<<<<<< HEAD
-struct TORCH_API BCEWithLogitsLossImpl : public Cloneable<BCEWithLogitsLossImpl> {
-  explicit BCEWithLogitsLossImpl(const BCEWithLogitsLossOptions& options_ = {});
-
-  void reset() override;
-
-  /// Pretty prints the `BCEWithLogitsLoss` module into the given `stream`.
-  void pretty_print(std::ostream& stream) const override;
-
-  Tensor forward(const Tensor& input, const Tensor& target);
-
-  /// The options with which this `Module` was constructed.
-  BCEWithLogitsLossOptions options;
-};
-
-/// A `ModuleHolder` subclass for `BCEWithLogitsLossImpl`.
-/// See the documentation for `BCEWithLogitsLoss` class to learn what
-/// methods it provides, or the documentation for `ModuleHolder` to learn about
-/// PyTorch's module storage semantics.
-TORCH_MODULE(BCEWithLogitsLoss);
-=======
 /// The negative log likelihood loss. It is useful to train a classification
 /// problem with `C` classes. The `input` given through a forward call is expected
 /// to contain log-probabilities of each class. `input` has to be a Tensor of size
@@ -501,7 +480,28 @@
 /// methods it provides, or the documentation for `ModuleHolder` to learn about
 /// PyTorch's module storage semantics.
 TORCH_MODULE(CrossEntropyLoss);
->>>>>>> 77c54022
+
+// ============================================================================
+
+struct TORCH_API BCEWithLogitsLossImpl : public Cloneable<BCEWithLogitsLossImpl> {
+  explicit BCEWithLogitsLossImpl(const BCEWithLogitsLossOptions& options_ = {});
+
+  void reset() override;
+
+  /// Pretty prints the `BCEWithLogitsLoss` module into the given `stream`.
+  void pretty_print(std::ostream& stream) const override;
+
+  Tensor forward(const Tensor& input, const Tensor& target);
+
+  /// The options with which this `Module` was constructed.
+  BCEWithLogitsLossOptions options;
+};
+
+/// A `ModuleHolder` subclass for `BCEWithLogitsLossImpl`.
+/// See the documentation for `BCEWithLogitsLoss` class to learn what
+/// methods it provides, or the documentation for `ModuleHolder` to learn about
+/// PyTorch's module storage semantics.
+TORCH_MODULE(BCEWithLogitsLoss);
 
 } // namespace nn
 } // namespace torch