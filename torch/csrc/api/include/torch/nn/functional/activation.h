#pragma once

#include <torch/nn/options/activation.h>
#include <torch/nn/options/linear.h>
#include <torch/types.h>

namespace torch {
namespace nn{
namespace functional {

inline Tensor elu(Tensor& input, const ELUOptions& options) {
  if (options.inplace()) {
    return torch::elu_(input, options.alpha());
  } else {
    return torch::elu(input, options.alpha());
  }
}

inline Tensor hardshrink(const Tensor& input,
                         const HardshrinkOptions& options) {
  return torch::hardshrink(input, options.lambda());
}

inline Tensor hardtanh(Tensor& input, const HardtanhOptions& options) {
  if (options.inplace()) {
    return torch::hardtanh_(input, options.min_val(), options.max_val());
  } else {
    return torch::hardtanh(input, options.min_val(), options.max_val());
  }
}

inline Tensor leaky_relu(Tensor& input, const LeakyReLUOptions& options) {
  if (options.inplace()) {
    return torch::leaky_relu_(input, options.negative_slope());
  } else {
    return torch::leaky_relu(input, options.negative_slope());
  }
}

inline Tensor logsigmoid(const Tensor& input) {
  return torch::log_sigmoid(input);
}

inline Tensor prelu(const Tensor& input, const Tensor& weight) {
  return torch::prelu(input, weight);
}

<<<<<<< HEAD
inline Tensor multi_head_attention_forward(
  const Tensor& query,
  const Tensor& key,
  const Tensor& value,
  int64_t embed_dim_to_check,
  int64_t num_heads,
  const Tensor& in_proj_weight,
  const Tensor& in_proj_bias,
  const c10::optional<Tensor>& bias_k,
  const c10::optional<Tensor>& bias_v,
  bool add_zero_attn,
  double dropout_p,
  const Tensor& out_proj_weight,
  const Tensor& out_proj_bias,
  bool training = true,
  const c10::optional<Tensor>& key_padding_mask = c10::nullopt,
  bool need_weights = true,
  const c10::optional<Tensor>& attn_mask = c10::nullopt,
  bool use_separate_proj_weight = false,
  const c10::optional<Tensor>& q_proj_weight = c10::nullopt,
  const c10::optional<Tensor>& k_proj_weight = c10::nullopt,
  const c10::optional<Tensor>& v_proj_weight = c10::nullopt,
  const c10::optional<Tensor>& static_k = c10::nullopt,
  const c10::optional<Tensor>& static_v = c10::nullopt) {

  namespace F = torch::nn::functional;

  const bool qkv_same = torch::equal(query, key) && torch::equal(key, value);
  const bool kv_same = torch::equal(key, value);

  const auto query_sizes = query.sizes();
  // const auto& tgt_len = query_sizes[0];
  // const auto& bsz = query_sizes[1];
  const auto& embed_dim = query_sizes[2];
  assert(embed_dim == embed_dim_to_check);
  // assert(query.sizes() == query_sizes);
  assert(key.sizes() == value.sizes());

  const auto head_dim = embed_dim / num_heads;
  assert(head_dim * num_heads == embed_dim);  // "embed_dim must be divisible by num_heads"
  const auto scaling = 1.0 / std::sqrt(head_dim);

  Tensor q, k, v;
  if (!use_separate_proj_weight) {
    if (qkv_same) {
      // self-attention
      const auto chunks = F::linear(query, in_proj_weight, in_proj_bias)
                          .chunk(3, /*dim=*/-1);
      q = chunks[0];
      k = chunks[1];
      v = chunks[2];
    } else if (kv_same) {
      // encoder-decoder attention
      // This is inline in_proj function with in_proj_weight and in_proj_bias
      auto _b = in_proj_bias;
      auto _start = 0;
      auto _end = embed_dim;
      auto _w = in_proj_weight.slice(/*dim=*/0, _start, _end);
      if (_b.defined()) {
        _b = _b.slice(/*dim=*/0, _start, _end);
      }
      q = F::linear(query, _w, _b);

      if (!key.defined()) {
        assert(!value.defined());
        k = {};
        v = {};
      } else {
        // This is inline in_proj function with in_proj_weight and in_proj_bias
        _b = in_proj_bias;
        _start = embed_dim;
        // _end = None
        _w = in_proj_weight.slice(/*dim=*/0, _start);
        if (_b.defined()) {
          _b = _b.slice(/*dim=*/0, _start);
        }
        const auto chunks = F::linear(key, _w, _b).chunk(2, /*dim=*/-1);
        k = chunks[0];
        v = chunks[1];
      }
    } else {

    }
  } else {

  }
  return {};
=======
inline Tensor relu(Tensor& input, const ReLUOptions& options) {
  if (options.inplace()) {
    return torch::relu_(input);
  } else {
    return torch::relu(input);
  }
}

inline Tensor relu6(Tensor& input, const ReLU6Options& options) {
  return hardtanh(input,
    HardtanhOptions().min_val(0).max_val(6).inplace(options.inplace()));
}

inline Tensor rrelu(Tensor& input, const RReLUOptions& options, bool training=false) {
  if (options.inplace()) {
    return torch::rrelu_(input, options.lower(), options.upper(), training);
  } else {
    return torch::rrelu(input, options.lower(), options.upper(), training);
  }
>>>>>>> 66f35df5
}

} // namespace functional
} // namespace nn
} // namespace torch<|MERGE_RESOLUTION|>--- conflicted
+++ resolved
@@ -45,7 +45,27 @@
   return torch::prelu(input, weight);
 }
 
-<<<<<<< HEAD
+inline Tensor relu(Tensor& input, const ReLUOptions& options) {
+  if (options.inplace()) {
+    return torch::relu_(input);
+  } else {
+    return torch::relu(input);
+  }
+}
+
+inline Tensor relu6(Tensor& input, const ReLU6Options& options) {
+  return hardtanh(input,
+    HardtanhOptions().min_val(0).max_val(6).inplace(options.inplace()));
+}
+
+inline Tensor rrelu(Tensor& input, const RReLUOptions& options, bool training=false) {
+  if (options.inplace()) {
+    return torch::rrelu_(input, options.lower(), options.upper(), training);
+  } else {
+    return torch::rrelu(input, options.lower(), options.upper(), training);
+  }
+}
+
 inline Tensor multi_head_attention_forward(
   const Tensor& query,
   const Tensor& key,
@@ -133,27 +153,6 @@
 
   }
   return {};
-=======
-inline Tensor relu(Tensor& input, const ReLUOptions& options) {
-  if (options.inplace()) {
-    return torch::relu_(input);
-  } else {
-    return torch::relu(input);
-  }
-}
-
-inline Tensor relu6(Tensor& input, const ReLU6Options& options) {
-  return hardtanh(input,
-    HardtanhOptions().min_val(0).max_val(6).inplace(options.inplace()));
-}
-
-inline Tensor rrelu(Tensor& input, const RReLUOptions& options, bool training=false) {
-  if (options.inplace()) {
-    return torch::rrelu_(input, options.lower(), options.upper(), training);
-  } else {
-    return torch::rrelu(input, options.lower(), options.upper(), training);
-  }
->>>>>>> 66f35df5
 }
 
 } // namespace functional
