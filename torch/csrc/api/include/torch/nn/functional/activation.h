#pragma once

#include <torch/nn/options/activation.h>
#include <torch/types.h>

namespace torch {
namespace nn{
namespace functional {

inline Tensor elu(Tensor& input, const ELUOptions& options = {}) {
  if (options.inplace()) {
    return torch::elu_(input, options.alpha());
  } else {
    return torch::elu(input, options.alpha());
  }
}

inline Tensor hardshrink(const Tensor& input,
                         const HardshrinkOptions& options = {}) {
  return torch::hardshrink(input, options.lambda());
}

inline Tensor hardtanh(Tensor& input, const HardtanhOptions& options = {}) {
  if (options.inplace()) {
    return torch::hardtanh_(input, options.min_val(), options.max_val());
  } else {
    return torch::hardtanh(input, options.min_val(), options.max_val());
  }
}

inline Tensor leaky_relu(Tensor& input, const LeakyReLUOptions& options = {}) {
  if (options.inplace()) {
    return torch::leaky_relu_(input, options.negative_slope());
  } else {
    return torch::leaky_relu(input, options.negative_slope());
  }
}

inline Tensor logsigmoid(const Tensor& input) {
  return torch::log_sigmoid(input);
}

<<<<<<< HEAD
inline Tensor prelu(const Tensor& input, const Tensor& weight) {
  return torch::prelu(input, weight);
=======
inline Tensor softmax(const Tensor& input, const SoftmaxOptions& options,
                      c10::optional<torch::Dtype> dtype = c10::nullopt) {
  int64_t dim = options.dim();
  Tensor ret;

  if (dtype == c10::nullopt) {
    ret = input.softmax(dim);
  } else {
    ret = input.softmax(dim, dtype);
  }

  return ret;
>>>>>>> 46753ecf
}

} // namespace functional
} // namespace nn
} // namespace torch<|MERGE_RESOLUTION|>--- conflicted
+++ resolved
@@ -40,10 +40,6 @@
   return torch::log_sigmoid(input);
 }
 
-<<<<<<< HEAD
-inline Tensor prelu(const Tensor& input, const Tensor& weight) {
-  return torch::prelu(input, weight);
-=======
 inline Tensor softmax(const Tensor& input, const SoftmaxOptions& options,
                       c10::optional<torch::Dtype> dtype = c10::nullopt) {
   int64_t dim = options.dim();
@@ -56,7 +52,10 @@
   }
 
   return ret;
->>>>>>> 46753ecf
+}
+
+inline Tensor prelu(const Tensor& input, const Tensor& weight) {
+  return torch::prelu(input, weight);
 }
 
 } // namespace functional
