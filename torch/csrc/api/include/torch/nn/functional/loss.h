#pragma once

#include <ATen/ExpandUtils.h>
#include <torch/nn/functional/activation.h>
#include <torch/nn/options/loss.h>

namespace torch {
namespace nn {
namespace functional {

namespace detail {
inline Tensor l1_loss(
    const Tensor& input,
    const Tensor& target,
    L1LossFuncOptions::reduction_t reduction) {
  return torch::l1_loss(
    input,
    target,
    enumtype::reduction_get_enum(reduction));
}
} // namespace detail

inline Tensor l1_loss(
    const Tensor& input,
    const Tensor& target,
    const L1LossFuncOptions& options = {}) {
  return detail::l1_loss(input, target, options.reduction());
}

// ============================================================================

namespace detail {
inline Tensor kl_div(
    const Tensor& input,
    const Tensor& target,
    KLDivLossFuncOptions::reduction_t reduction) {
  torch::Reduction::Reduction reduction_enum;

  if (c10::get_if<enumtype::kMean>(&reduction)) {
    TORCH_WARN("reduction: 'mean' divides the total loss by both the batch size and the support size."
               "'batchmean' divides only by the batch size, and aligns with the KL div math definition."
               "'mean' will be changed to behave the same as 'batchmean' in the next major release.");
  }

  // special case for batchmean
  if (c10::get_if<enumtype::kBatchMean>(&reduction)) {
    reduction_enum = torch::Reduction::Sum;
  } else {
    reduction_enum = enumtype::reduction_get_enum(reduction);
  }

  auto reduced = torch::kl_div(input, target, reduction_enum);

  if (c10::get_if<enumtype::kBatchMean>(&reduction) && input.dim() != 0) {
    reduced = reduced / input.sizes()[0];
  }

  return reduced;
}
} // namespace detail

inline Tensor kl_div(
    const Tensor& input,
    const Tensor& target,
    const KLDivLossFuncOptions& options = {}) {
  return detail::kl_div(input, target, options.reduction());
}

// ============================================================================

namespace detail {
inline Tensor mse_loss(
    const Tensor& input,
    const Tensor& target,
    MSELossFuncOptions::reduction_t reduction) {
  if (!(target.sizes() == input.sizes())) {
    TORCH_WARN("Using a target size (", target.sizes(),
               ") that is different to the input size (", input.sizes(), "). ",
               "This will likely lead to incorrect results due to broadcasting. ",
               "Please ensure they have the same size.");
  }
  torch::Tensor ret;
  if (target.requires_grad()) {
    ret = torch::pow(input - target, 2);
    if (!c10::get_if<enumtype::kNone>(&reduction)) {
      ret = c10::get_if<enumtype::kMean>(&reduction) ? torch::mean(ret) : torch::sum(ret);
    }
  } else {
    std::vector<torch::Tensor> broadcast_tensors = torch::broadcast_tensors({input, target});
    auto expanded_input = broadcast_tensors[0];
    auto expanded_target = broadcast_tensors[1];
    ret = torch::mse_loss(
      expanded_input,
      expanded_target,
      enumtype::reduction_get_enum(reduction));
  }
  return ret;
}
} // namespace detail

inline Tensor mse_loss(
    const Tensor& input,
    const Tensor& target,
    const MSELossFuncOptions& options = {}) {
  return detail::mse_loss(input, target, options.reduction());
}

// ============================================================================

namespace detail {
inline Tensor binary_cross_entropy(
    const Tensor& input,
    const Tensor& target,
    const Tensor& weight,
    BCELossFuncOptions::reduction_t reduction) {
  auto reduction_enum = enumtype::reduction_get_enum(reduction);

  if (target.sizes() != input.sizes()) {
    TORCH_WARN("Using a target size (", target.sizes(), ") ",
               "that is different to the input size (", input.sizes(), ") is deprecated. ",
               "Please ensure they have the same size.");
  }
  if (input.numel() != target.numel()) {
    TORCH_CHECK(
      false,
      "Target and input must have the same number of elements. target nelement (", target.numel(), ") "
      "!= input nelement (", input.numel(), ")");
  }

  auto weight_ = weight;
  if (weight_.defined()) {
    auto new_size = at::infer_size(target.sizes(), weight_.sizes());
    weight_ = weight_.expand(new_size);
  }

  return torch::binary_cross_entropy(input, target, weight_, reduction_enum);
}
} // namespace detail

inline Tensor binary_cross_entropy(
    const Tensor& input,
    const Tensor& target,
    const BCELossFuncOptions& options = {}) {
  return detail::binary_cross_entropy(input, target, options.weight(), options.reduction());
}

// ============================================================================

namespace detail {
inline Tensor hinge_embedding_loss(
    const Tensor& input,
    const Tensor& target,
    double margin,
    HingeEmbeddingLossFuncOptions::reduction_t reduction) {
  return torch::hinge_embedding_loss(
      input,
      target,
      margin,
      enumtype::reduction_get_enum(reduction));
}
} // namespace detail

inline Tensor hinge_embedding_loss(
    const Tensor& input,
    const Tensor& target,
    const HingeEmbeddingLossFuncOptions& options = {}) {
  return detail::hinge_embedding_loss(input, target, options.margin(), options.reduction());
}

// ============================================================================

namespace detail {
inline Tensor multi_margin_loss(
    const Tensor& input,
    const Tensor& target,
    int64_t p,
    double margin,
    const Tensor& weight,
    MultiMarginLossFuncOptions::reduction_t reduction) {
  TORCH_CHECK(p == 1 || p == 2, "only p == 1 and p == 2 supported");
  if (weight.defined()) {
    TORCH_CHECK(weight.dim() == 1, "weight must be one-dimensional");
  }

  return torch::multi_margin_loss(
    input,
    target,
    p,
    margin,
    weight,
    enumtype::reduction_get_enum(reduction)
  );
}
} // namespace detail

inline Tensor multi_margin_loss(
    const Tensor& input,
    const Tensor& target,
    const MultiMarginLossFuncOptions& options = {}) {
  return detail::multi_margin_loss(input, target, options.p(), options.margin(), options.weight(), options.reduction());
}

// ============================================================================

namespace detail {
inline Tensor cosine_embedding_loss(
    const Tensor& input1,
    const Tensor& input2,
    const Tensor& target,
    double margin,
    CosineEmbeddingLossFuncOptions::reduction_t reduction) {
  return torch::cosine_embedding_loss(
    input1,
    input2,
    target,
    margin,
    enumtype::reduction_get_enum(reduction));
}
} // namespace detail

inline Tensor cosine_embedding_loss(
    const Tensor& input1,
    const Tensor& input2,
    const Tensor& target,
    const CosineEmbeddingLossFuncOptions& options = {}) {
  return detail::cosine_embedding_loss(input1, input2, target, options.margin(), options.reduction());
}

// ============================================================================

inline Tensor _smooth_l1_loss(const Tensor& input, const Tensor& target) {
    auto t = torch::abs(input - target);
    return torch::where(t < 1, 0.5 * torch::pow(t, 2), t - 0.5);
}

namespace detail {
inline Tensor smooth_l1_loss(
    const Tensor& input,
    const Tensor& target,
    SmoothL1LossFuncOptions::reduction_t reduction) {
  if (target.sizes() != input.sizes()) {
    TORCH_WARN("Using a target size (", target.sizes(), ") that is different to the input size (", input.sizes(), "). ",
                  "This will likely lead to incorrect results due to broadcasting. ",
                  "Please ensure they have the same size.");
  }

  Tensor ret;

  if (target.requires_grad()) {
    ret = _smooth_l1_loss(input, target);
    if (!c10::get_if<enumtype::kNone>(&reduction)) {
      ret = c10::get_if<enumtype::kMean>(&reduction) ? torch::mean(ret) : torch::sum(ret);
    }
  } else {
    std::vector<Tensor> expanded_tensors = torch::broadcast_tensors({input, target});
    ret = torch::smooth_l1_loss(expanded_tensors[0], expanded_tensors[1], enumtype::reduction_get_enum(reduction));
  }
  return ret;
}
} // namespace detail

inline Tensor smooth_l1_loss(
    const Tensor& input,
    const Tensor& target,
    const SmoothL1LossFuncOptions& options = {}) {
  return detail::smooth_l1_loss(input, target, options.reduction());
}

// ============================================================================

namespace detail {
inline Tensor multilabel_margin_loss(
    const Tensor& input,
    const Tensor& target,
    MultiLabelMarginLossFuncOptions::reduction_t reduction) {
  return torch::multilabel_margin_loss(
    input,
    target,
    enumtype::reduction_get_enum(reduction));
}
} // namespace detail

inline Tensor multilabel_margin_loss(
    const Tensor& input,
    const Tensor& target,
    const MultiLabelMarginLossFuncOptions& options = {}) {
  return detail::multilabel_margin_loss(input, target, options.reduction());
}

// ============================================================================

namespace detail {
inline Tensor soft_margin_loss(
    const Tensor& input,
    const Tensor& target,
    SoftMarginLossFuncOptions::reduction_t reduction) {
  return torch::soft_margin_loss(
    input,
    target,
    enumtype::reduction_get_enum(reduction));
}
} // namespace detail

inline Tensor soft_margin_loss(
    const Tensor& input,
    const Tensor& target,
    const SoftMarginLossFuncOptions& options = {}) {
  return detail::soft_margin_loss(input, target, options.reduction());
}

// ============================================================================

namespace detail {
inline Tensor multilabel_soft_margin_loss(
    const Tensor& input,
    const Tensor& target,
    const Tensor& weight,
    MultiLabelSoftMarginLossFuncOptions::reduction_t reduction) {
  auto loss = -(target * torch::log_sigmoid(input) + (1 - target) * torch::log_sigmoid(-input));
  if (weight.defined()) {
    loss = loss * weight;
  }

  loss = loss.sum(1) / input.size(1); // only return N loss values

  Tensor ret;

  if (c10::get_if<enumtype::kNone>(&reduction)) {
    ret = loss;
  } else if (c10::get_if<enumtype::kMean>(&reduction)) {
    ret = loss.mean();
  } else if (c10::get_if<enumtype::kSum>(&reduction)) {
    ret = loss.sum();
  } else {
    ret = input;
    TORCH_INTERNAL_ASSERT(
      false,
      enumtype::get_enum_name(reduction),
      " is not valid");
  }
  return ret;
}
} // namespace detail

inline Tensor multilabel_soft_margin_loss(
    const Tensor& input,
    const Tensor& target,
    const MultiLabelSoftMarginLossFuncOptions& options = {}) {
  return detail::multilabel_soft_margin_loss(input, target, options.weight(), options.reduction());
}

// ============================================================================

namespace detail {
inline Tensor triplet_margin_loss(
    const Tensor& anchor,
    const Tensor& positive,
    const Tensor& negative,
    double margin,
    double p,
    double eps,
    bool swap,
    TripletMarginLossFuncOptions::reduction_t reduction) {
  return torch::triplet_margin_loss(
      anchor,
      positive,
      negative,
      margin,
      p,
      eps,
      swap,
      enumtype::reduction_get_enum(reduction));
}
} // namespace detail

inline Tensor triplet_margin_loss(
    const Tensor& anchor,
    const Tensor& positive,
    const Tensor& negative,
    const TripletMarginLossFuncOptions& options = {}) {
  return detail::triplet_margin_loss(
    anchor,
    positive,
    negative,
    options.margin(),
    options.p(),
    options.eps(),
    options.swap(),
    options.reduction());
}

// ============================================================================

namespace detail {
inline Tensor ctc_loss(const Tensor& log_probs,
                       const Tensor& targets,
                       const Tensor& input_lengths,
                       const Tensor& target_lengths,
                       int64_t blank,
                       CTCLossFuncOptions::reduction_t reduction,
                       bool zero_infinity) {
  return torch::ctc_loss(
    log_probs,
    targets,
    input_lengths,
    target_lengths,
    blank,
    enumtype::reduction_get_enum(reduction),
    zero_infinity);
}
} // namespace detail

inline Tensor ctc_loss(const Tensor& log_probs,
                       const Tensor& targets,
                       const Tensor& input_lengths,
                       const Tensor& target_lengths,
                       const CTCLossFuncOptions& options = {}) {
  return detail::ctc_loss(
    log_probs,
    targets,
    input_lengths,
    target_lengths,
    options.blank(),
    options.reduction(),
    options.zero_infinity());
}

// ============================================================================

namespace detail {
inline Tensor poisson_nll_loss(const Tensor& input,
                               const Tensor& target,
                               bool log_input,
                               bool full,
                               double eps,
                               PoissonNLLLossFuncOptions::reduction_t reduction) {
  return torch::poisson_nll_loss(
    input, target,
    log_input, full, eps, enumtype::reduction_get_enum(reduction));
}
} // namespace detail

inline Tensor poisson_nll_loss(const Tensor& input, const Tensor& target,
                               const PoissonNLLLossFuncOptions& options = {}) {
  return detail::poisson_nll_loss(
    input, target,
    options.log_input(), options.full(), options.eps(), options.reduction());
}

// ============================================================================

namespace detail {
inline Tensor margin_ranking_loss(const Tensor& input1,
                                  const Tensor& input2,
                                  const Tensor& target,
                                  double margin,
                                  MarginRankingLossFuncOptions::reduction_t reduction) {
  TORCH_CHECK(
    input1.dim() != 0 && input2.dim() != 0 && target.dim() != 0,
    "margin_ranking_loss does not support scalars, got sizes: "
    "input1: ", input1.sizes(), ", input2: ", input2.sizes(),
    ", target: ", target.sizes());
  return torch::margin_ranking_loss(input1, input2, target, margin,
    enumtype::reduction_get_enum(reduction));
}
} // namespace detail

inline Tensor margin_ranking_loss(const Tensor& input1, const Tensor& input2,
  const Tensor& target, const MarginRankingLossFuncOptions& options = {}) {
  return detail::margin_ranking_loss(input1, input2, target, options.margin(), options.reduction());
}

<<<<<<< HEAD
inline Tensor binary_cross_entropy_with_logits(
  const Tensor& input, const Tensor& target,
  const BCEWithLogitsLossOptions& options = {}) {

  TORCH_CHECK(target.sizes() == input.sizes(),
    "Target size (", target.sizes(),
    ") must be the same as input size (",
    input.sizes(), ")"
  );

  return torch::binary_cross_entropy_with_logits(input, target,
    options.weight(), options.pos_weight(),
    enumtype::reduction_get_enum(options.reduction()));
=======
namespace detail {
inline Tensor nll_loss(
    const Tensor& input,
    const Tensor& target,
    const Tensor& weight,
    int64_t ignore_index,
    const NLLLossFuncOptions::reduction_t reduction) {
  if (input.dim() < 2){
    TORCH_CHECK(false, "Expected 2 or more dimensions (got ", input.dim(), ")");
  }

  if (input.sizes()[0] != target.sizes()[0]) {
    TORCH_CHECK(false, "Expected input batch_size (", input.sizes()[0], ") to match target batch_size (", target.sizes()[0], ").");
  }

  torch::Tensor ret;
  torch::Tensor input_ = input;
  torch::Tensor target_ = target;
  if (input_.dim() == 2) {
    ret = torch::nll_loss(
          input_,
          target_,
          weight,
          enumtype::reduction_get_enum(reduction),
          ignore_index);
  } else if (input_.dim() == 4) {
    ret = torch::nll_loss2d(
          input_,
          target_,
          weight,
          enumtype::reduction_get_enum(reduction),
          ignore_index);
  } else {
    // dim == 3 or dim > 4
    auto n = input_.sizes()[0];
    auto c = input_.sizes()[1];
    auto out_size = input_.sizes().slice(2).vec();
    out_size.insert(out_size.begin(), n);
    if (target_.sizes().slice(1) != input_.sizes().slice(2)) {
      TORCH_CHECK(false, "Expected target size ", at::IntArrayRef(out_size), ", got ", target_.sizes());
    }
    input_ = input_.contiguous();
    target_ = target_.contiguous();
    // support empty batches, see #15870
    if (input_.numel() > 0) {
      input_ = input_.view({n, c, 1, -1});
    } else {
      input_ = input_.view({n, c, 0, 0});
    }
    if (target_.numel() > 0) {
      target_ = target_.view({n, 1, -1});
    } else {
      target_ = target_.view({n, 0, 0});
    }
    auto reduction_enum = enumtype::reduction_get_enum(reduction);
    if (!c10::get_if<enumtype::kNone>(&reduction)) {
      ret = torch::nll_loss2d(input_, target_, weight, reduction_enum, ignore_index);
    } else {
      auto out = torch::nll_loss2d(input_, target_, weight, reduction_enum, ignore_index);
      ret = out.view(out_size);
    }
  }
  return ret;
}
} // namespace detail

inline Tensor nll_loss(
    const Tensor& input,
    const Tensor& target,
    const NLLLossOptions& options = {}) {
  return detail::nll_loss(
    input,
    target,
    options.weight(),
    options.ignore_index(),
    options.reduction());
}

namespace detail {
inline Tensor cross_entropy(
    const Tensor& input,
    const Tensor& target,
    const Tensor& weight,
    int64_t ignore_index,
    CrossEntropyFuncOptions::reduction_t reduction) {
  NLLLossFuncOptions::reduction_t reduction_;
  if (c10::get_if<enumtype::kNone>(&reduction)) {
    reduction_ = torch::kNone;
  } else if (c10::get_if<enumtype::kMean>(&reduction)) {
    reduction_ = torch::kMean;
  } else if (c10::get_if<enumtype::kSum>(&reduction)) {
    reduction_ = torch::kSum;
  } else {
    TORCH_INTERNAL_ASSERT(
      false,
      enumtype::get_enum_name(reduction),
      " is not valid");
  }
  return torch::nn::functional::detail::nll_loss(
    torch::nn::functional::detail::log_softmax(input, 1, c10::nullopt),
    target,
    weight,
    ignore_index,
    reduction_);
}
} // namespace detail

inline Tensor cross_entropy(
    const Tensor& input,
    const Tensor& target,
    const CrossEntropyFuncOptions& options = {}) {
  return detail::cross_entropy(
      input,
      target,
      options.weight(),
      options.ignore_index(),
      options.reduction());
>>>>>>> 77c54022
}

} // namespace functional
} // namespace nn
} // namespace torch<|MERGE_RESOLUTION|>--- conflicted
+++ resolved
@@ -470,21 +470,6 @@
   return detail::margin_ranking_loss(input1, input2, target, options.margin(), options.reduction());
 }
 
-<<<<<<< HEAD
-inline Tensor binary_cross_entropy_with_logits(
-  const Tensor& input, const Tensor& target,
-  const BCEWithLogitsLossOptions& options = {}) {
-
-  TORCH_CHECK(target.sizes() == input.sizes(),
-    "Target size (", target.sizes(),
-    ") must be the same as input size (",
-    input.sizes(), ")"
-  );
-
-  return torch::binary_cross_entropy_with_logits(input, target,
-    options.weight(), options.pos_weight(),
-    enumtype::reduction_get_enum(options.reduction()));
-=======
 namespace detail {
 inline Tensor nll_loss(
     const Tensor& input,
@@ -602,7 +587,21 @@
       options.weight(),
       options.ignore_index(),
       options.reduction());
->>>>>>> 77c54022
+}
+
+inline Tensor binary_cross_entropy_with_logits(
+  const Tensor& input, const Tensor& target,
+  const BCEWithLogitsLossOptions& options = {}) {
+
+  TORCH_CHECK(target.sizes() == input.sizes(),
+    "Target size (", target.sizes(),
+    ") must be the same as input size (",
+    input.sizes(), ")"
+  );
+
+  return torch::binary_cross_entropy_with_logits(input, target,
+    options.weight(), options.pos_weight(),
+    enumtype::reduction_get_enum(options.reduction()));
 }
 
 } // namespace functional
