--- conflicted
+++ resolved
@@ -192,7 +192,20 @@
 
 // ============================================================================
 
-<<<<<<< HEAD
+/// Options for a smooth L1 loss functional and module.
+struct TORCH_API SmoothL1LossOptions {
+  SmoothL1LossOptions(torch::Reduction::Reduction reduction = torch::Reduction::Mean)
+    : reduction_(reduction) {}
+
+  /// Specifies the reduction to apply to the output: 'none' | 'mean' | 'sum'.
+  /// 'none': no reduction will be applied, 'mean': the sum of the output will
+  /// be divided by the number of elements in the output, 'sum': the output will
+  /// be summed. Default: 'mean'
+  TORCH_ARG(torch::Reduction::Reduction, reduction);
+};
+
+// ============================================================================
+
 /// Options for PoissonNLLLoss functional and module.
 struct TORCH_API PoissonNLLLossOptions {
   typedef c10::variant<enumtype::kNone, enumtype::kMean, enumtype::kSum> reduction_t;
@@ -208,18 +221,6 @@
   TORCH_ARG(double, eps) = 1e-8;
   /// Specifies the reduction to apply to the output. Default: Mean
   TORCH_ARG(reduction_t, reduction) = torch::kMean;
-=======
-/// Options for a smooth L1 loss functional and module.
-struct TORCH_API SmoothL1LossOptions {
-  SmoothL1LossOptions(torch::Reduction::Reduction reduction = torch::Reduction::Mean)
-    : reduction_(reduction) {}
-
-  /// Specifies the reduction to apply to the output: 'none' | 'mean' | 'sum'.
-  /// 'none': no reduction will be applied, 'mean': the sum of the output will
-  /// be divided by the number of elements in the output, 'sum': the output will
-  /// be summed. Default: 'mean'
-  TORCH_ARG(torch::Reduction::Reduction, reduction);
->>>>>>> aa600c54
 };
 
 } // namespace nn
