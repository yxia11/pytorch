#pragma once

#include <c10/core/Device.h>
#include <c10/core/Layout.h>
#include <c10/core/MemoryFormat.h>
#include <c10/core/QScheme.h>
#include <c10/core/Scalar.h>
#include <c10/core/ScalarType.h>
#include <c10/core/Storage.h>
#include <ATen/core/TensorAccessor.h>
#include <c10/core/TensorImpl.h>
#include <c10/core/UndefinedTensorImpl.h>
#include <c10/util/Exception.h>
#include <c10/util/Deprecated.h>
#include <c10/util/Optional.h>
#include <c10/util/intrusive_ptr.h>
#include <ATen/core/LegacyTypeDispatch.h>
#include <ATen/core/DeprecatedTypePropertiesRegistry.h>
#include <ATen/core/DeprecatedTypeProperties.h>
#include <ATen/core/NamedTensor.h>

namespace caffe2 {
class Tensor;
}
namespace c10{
struct TensorOptions;
}
namespace at {
struct Generator;
struct Type;
class DeprecatedTypeProperties;
class Tensor;
} // namespace at

namespace at {

class Tensor;
using TensorList = ArrayRef<Tensor>;

struct Quantizer;
// This is temporary typedef to enable Quantizer in aten native function API
// we'll remove them when we are actually exposing Quantizer class
// to frontend
using ConstQuantizerPtr = const c10::intrusive_ptr<Quantizer>&;

// Tensor is a "generic" object holding a pointer to the underlying TensorImpl object, which
// has an embedded reference count. In this way, Tensor is similar to boost::intrusive_ptr.
//
// For example:
//
// void func(Tensor a) {
//   Tensor b = a;
//   ...
// }
//
// In this example, when we say Tensor b = a, we are creating a new object that points to the
// same underlying TensorImpl, and bumps its reference count. When b goes out of scope, the
// destructor decrements the reference count by calling release() on the TensorImpl it points to.
// The existing constructors, operator overloads, etc. take care to implement the correct semantics.
//
// Note that Tensor can also be NULL, i.e. it is not associated with any underlying TensorImpl, and
// special care must be taken to handle this.
class CAFFE2_API Tensor {
 public:
  Tensor(){};
  // This constructor should not be used by end users and is an implementation
  // detail invoked by autogenerated code.
  explicit Tensor(
      c10::intrusive_ptr<TensorImpl, UndefinedTensorImpl> tensor_impl)
      : impl_(std::move(tensor_impl)) {
    if (impl_.get() == nullptr) {
      throw std::runtime_error("TensorImpl with nullptr is not supported");
    }
  }
  Tensor(const Tensor&) = default;
  Tensor(Tensor&&) = default;


 public:
  // Creates a new wrapper from TensorImpl. Intentionally a free method because
  // it should be used with care. Checks necessary invariants
  static Tensor wrap_tensor_impl(
      c10::intrusive_ptr<TensorImpl, UndefinedTensorImpl> tensor_impl) {
    Tensor r(std::move(tensor_impl));
    r.enforce_invariants();
    return r;
  }

  int64_t dim() const {
    return impl_->dim();
  }
  int64_t storage_offset() const {
    return impl_->storage_offset();
  }

  TensorImpl * unsafeGetTensorImpl() const {
    return impl_.get();
  }
  TensorImpl * unsafeReleaseTensorImpl() {
    return impl_.release();
  }
  const c10::intrusive_ptr<TensorImpl, UndefinedTensorImpl>& getIntrusivePtr() const {
    return impl_;
  }

  bool defined() const {
    return impl_;
  }

  void reset() {
    impl_.reset();
  }

  // The following overloads are very intruiging.  Consider the following
  // program:
  //
  //    x[1] = 3;
  //
  // We would expect that the first entry of x is written to 3.  But how can we
  // actually achieve this?  x[1] evaluates to a tensor...
  //
  // The answer is, using a ref-qualifier.  x[1] is an rvalue, which cannot be
  // (profitably) assigned to in the traditional sense, so we overload
  // assignment to mean, "Actually, copy 3 into the tensor data."  This is done
  // with an rvalue-reference ref-qualified overload (the methods with && at the
  // end of their type.)
  //
  // There's one more fly in the ointment: We also want
  //
  //    Tensor x = y;
  //
  // to work, and we want it NOT to copy.  So we need a traditional operator=
  // overload.  But we MUST specify a mutable lvalue ref-qualifier, to
  // disambiguate the traditional overload from the rvalue-reference
  // ref-qualified overload.  Otherwise, it will be ambiguous, because
  // a non ref-qualified method is eligible for all situations.

  // Unfortunately, we have to write these constructors out manually
  // to work around an MSVC bug:
  //    error C2580: 'at::Tensor &at::Tensor::operator =(const at::Tensor &) &':
  //    multiple versions of a defaulted special member functions are not allowed
  // Tensor& operator=(const Tensor&) & = default;
  // Tensor& operator=(Tensor&&) & = default;
  Tensor& operator=(const Tensor& x) & {
    impl_ = x.impl_;
    return *this;
  }
  Tensor& operator=(Tensor&& x) & {
    impl_ = std::move(x.impl_);
    return *this;
  }

  Tensor& operator=(Scalar v) &&;
  Tensor& operator=(const Tensor&) &&;
  Tensor& operator=(Tensor&&) &&;

  bool is_same(const Tensor& other) const noexcept {
    return impl_ == other.impl_;
  }
  size_t use_count() const noexcept {
    return impl_.use_count();
  }
  size_t weak_use_count() const noexcept {
    return impl_.weak_use_count();
  }

  std::string toString() const;

  IntArrayRef sizes() const {
    return impl_->sizes();
  }
  IntArrayRef strides() const {
    return impl_->strides();
  }
#ifdef BUILD_NAMEDTENSOR
  // See impl::get_opt_names in ATen/NamedTensor.h for docs.
  optional<DimnameList> opt_names() const {
    return impl::get_opt_names(unsafeGetTensorImpl());
  }
  // See impl::get_names in ATen/NamedTensor.h for docs.
  DimnameList names() const {
    return impl::get_names(unsafeGetTensorImpl());
  }
#endif
  int64_t ndimension() const {
    return dim();
  }
  bool is_contiguous(at::MemoryFormat memory_format=at::MemoryFormat::Contiguous) const {
    return impl_->is_contiguous(memory_format);
  }

  at::MemoryFormat suggest_memory_format() const {
    if (impl_->is_strides_like_channels_last()) {
      return at::MemoryFormat::ChannelsLast;
    }
    return at::MemoryFormat::Contiguous;
  }

  // Total bytes consumed by the "view" of elements of the array.  Does not
  // include size of metadata.  The number reported here does not necessarily
  // correspond to the true physical memory consumed by a tensor; instead,
  // it reports the memory the tensor would take *if* it were contiguous.
  // Defined to be numel() * itemsize()
  size_t nbytes() const {
    return impl_->numel() * impl_->itemsize();
  }

  // Length of one array element in bytes.  This is the traditional
  // Numpy naming.
  size_t itemsize() const {
    return impl_->itemsize();
  }

  // Same as itemsize().  This is the PyTorch naming.
  size_t element_size() const {
    return impl_->itemsize();
  }

  DeprecatedTypeProperties & type() const {
    return globalDeprecatedTypePropertiesRegistry().getDeprecatedTypeProperties(
        tensorTypeIdToBackend(legacyExtractTypeId(type_set())),
        scalar_type(),
        is_variable());
  }
  TensorTypeSet type_set() const {
    return impl_->type_set();
  }
  ScalarType scalar_type() const {
    return typeMetaToScalarType(impl_->dtype());
  }
  bool has_storage() const {
    return defined() && impl_->has_storage();
  }
  const Storage& storage() const {
    return impl_->storage();
  }
  bool is_alias_of(const at::Tensor& other) const{
    return impl_->storage().is_alias_of(other.storage());
  }
  Tensor toType(ScalarType t) const;
  Tensor toBackend(Backend b) const;

  /// Returns true if the `Tensor` is actually a `torch::autograd::Variable`.
  /// Defined in Type.h because of include order issues.
  bool is_variable() const noexcept {
    return impl_->is_variable();
  }

  /// Returns a `Tensor`'s layout. Defined in Type.h
  Layout layout() const noexcept;

  /// Returns a `Tensor`'s dtype (`TypeMeta`). Defined in TensorMethods.h
  caffe2::TypeMeta dtype() const noexcept;

  /// Returns a `Tensor`'s device.
  Device device() const;

  /// Returns a `Tensor`'s device index.
  int64_t get_device() const;

  /// Returns if a `Tensor` has CUDA backend.
  bool is_cuda() const;

  /// Returns if a `Tensor` has HIP backend.
  bool is_hip() const;

  /// Returns if a `Tensor` has sparse backend.
  bool is_sparse() const;

  /// Returns if a `Tensor` is mkldnn tensor.
  bool is_mkldnn() const;

  /// Returns if a `Tensor` has quantized backend.
  bool is_quantized() const;

#ifdef BUILD_NAMEDTENSOR
  /// Returns if a `Tensor` has any dimension names
  bool has_names() const;

  /// Returns a `Tensor`'s dimension names data structure
  const NamedTensorMeta* get_named_tensor_meta() const;
  NamedTensorMeta* get_named_tensor_meta();
#endif

  /// Returns the `TensorOptions` corresponding to this `Tensor`. Defined in
  /// TensorOptions.h.
  TensorOptions options() const;

  void* data_ptr() const {
    return this->unsafeGetTensorImpl()->data();
  }

  template <typename T>
  T * data_ptr() const;

  template<typename T>
  C10_DEPRECATED_MESSAGE("Tensor.data<T>() is deprecated. Please use Tensor.data_ptr<T>() instead.")
  T * data() const {
    return data_ptr<T>();
  }

  template <typename T>
  T item() const;

  // Purposely not defined here to avoid inlining
  void print() const;

  // Return a `TensorAccessor` for CPU `Tensor`s. You have to specify scalar type and
  // dimension.
  template<typename T, size_t N>
  TensorAccessor<T,N> accessor() const& {
    static_assert(N > 0, "accessor is used for indexing tensor, for scalars use *data_ptr<T>()");
    TORCH_CHECK(dim() == N, "expected ", N, " dims but tensor has ", dim());
    return TensorAccessor<T,N>(data_ptr<T>(),sizes().data(),strides().data());
  }
  template<typename T, size_t N>
  TensorAccessor<T,N> accessor() && = delete;

  // Return a `GenericPackedTensorAccessor` for CUDA `Tensor`s. You have to specify scalar type and
  // dimension. You can optionally specify RestrictPtrTraits as a template parameter to
  // cast the data pointer to a __restrict__ pointer.
  // In order to use this, your CUDA kernel has to take a corresponding GenericPackedTensorAccessor
  // as an argument.
  template<typename T, size_t N, template <typename U> class PtrTraits = DefaultPtrTraits, typename index_t = int64_t>
  GenericPackedTensorAccessor<T,N,PtrTraits,index_t> generic_packed_accessor() const& {
    static_assert(N > 0, "accessor is used for indexing tensor, for scalars use *data_ptr<T>()");
    TORCH_CHECK(dim() == N, "expected ", N, " dims but tensor has ", dim());
    return GenericPackedTensorAccessor<T,N,PtrTraits,index_t>(static_cast<typename PtrTraits<T>::PtrType>(data_ptr<T>()),sizes().data(),strides().data());
  }
  template<typename T, size_t N, template <typename U> class PtrTraits = DefaultPtrTraits, typename index_t = int64_t>
  GenericPackedTensorAccessor<T,N> generic_packed_accessor() && = delete;

  template<typename T, size_t N, template <typename U> class PtrTraits = DefaultPtrTraits>
  PackedTensorAccessor32<T,N,PtrTraits> packed_accessor32() const& {
    return generic_packed_accessor<T,N,PtrTraits,int32_t>();
  }
  template<typename T, size_t N, template <typename U> class PtrTraits = DefaultPtrTraits>
  PackedTensorAccessor32<T,N,PtrTraits> packed_accessor32() && = delete;

  template<typename T, size_t N, template <typename U> class PtrTraits = DefaultPtrTraits>
  PackedTensorAccessor64<T,N,PtrTraits> packed_accessor64() const& {
    return generic_packed_accessor<T,N,PtrTraits,int64_t>();
  }
  template<typename T, size_t N, template <typename U> class PtrTraits = DefaultPtrTraits>
  PackedTensorAccessor64<T,N,PtrTraits> packed_accessor64() && = delete;

  template<typename T, size_t N, template <typename U> class PtrTraits = DefaultPtrTraits, typename index_t = int64_t>
  C10_DEPRECATED_MESSAGE("packed_accessor is deprecated, use packed_accessor32 or packed_accessor64 instead")
  GenericPackedTensorAccessor<T,N,PtrTraits,index_t> packed_accessor() const & {
    return generic_packed_accessor<T,N,PtrTraits,index_t>();
  }
  template<typename T, size_t N, template <typename U> class PtrTraits = DefaultPtrTraits, typename index_t = int64_t>
  C10_DEPRECATED_MESSAGE("packed_accessor is deprecated, use packed_accessor32 or packed_accessor64 instead")
  GenericPackedTensorAccessor<T,N,PtrTraits,index_t> packed_accessor() && = delete;

  Tensor operator-() const;
  Tensor& operator+=(const Tensor & other);
  Tensor& operator+=(Scalar other);
  Tensor& operator-=(const Tensor & other);
  Tensor& operator-=(Scalar other);
  Tensor& operator*=(const Tensor & other);
  Tensor& operator*=(Scalar other);
  Tensor& operator/=(const Tensor & other);
  Tensor& operator/=(Scalar other);
  Tensor operator[](Scalar index) const;
  Tensor operator[](Tensor index) const;
  Tensor operator[](int64_t index) const;

  Tensor cpu() const;
  Tensor cuda() const;
  Tensor hip() const;

  // ~~~~~ Autograd API ~~~~~

  Tensor& set_requires_grad(bool requires_grad) {
    impl_->set_requires_grad(requires_grad);
    return *this;
  }
  bool requires_grad() const {
    return impl_->requires_grad();
  }

  Tensor& grad() {
    return impl_->grad();
  }
  const Tensor& grad() const {
    return impl_->grad();
  }

  // STOP.  Thinking of adding a method here, which only makes use
  // of other ATen methods?  Define it in native_functions.yaml.

  //example
  //Tensor * add(Tensor & b);
  void backward(const Tensor & gradient={}, bool keep_graph=false, bool create_graph=false) const;
  void set_data(const Tensor & new_data) const;
  Tensor data() const;
  bool is_leaf() const;
  int64_t output_nr() const;
<<<<<<< HEAD
  int64_t version() const;
  Tensor & requires_grad_(bool _requires_grad=true) const;
=======
  int64_t _version() const;
>>>>>>> 31bf6796
  #ifdef BUILD_NAMEDTENSOR
  Tensor & names_(c10::optional<DimnameList> names) const;
  #endif
  #ifdef BUILD_NAMEDTENSOR
  Tensor renamed(c10::optional<DimnameList> names) const;
  #endif
  #ifdef BUILD_NAMEDTENSOR
  Tensor align_to(DimnameList names) const;
  #endif
  #ifdef BUILD_NAMEDTENSOR
  Tensor align_as(const Tensor & other) const;
  #endif
  #ifdef BUILD_NAMEDTENSOR
  Tensor refine_names(DimnameList names) const;
  #endif
  Tensor abs() const;
  Tensor & abs_() const;
  Tensor acos() const;
  Tensor & acos_() const;
  Tensor add(const Tensor & other, Scalar alpha=1) const;
  Tensor & add_(const Tensor & other, Scalar alpha=1) const;
  Tensor add(Scalar other, Scalar alpha=1) const;
  Tensor & add_(Scalar other, Scalar alpha=1) const;
  Tensor addmv(const Tensor & mat, const Tensor & vec, Scalar beta=1, Scalar alpha=1) const;
  Tensor & addmv_(const Tensor & mat, const Tensor & vec, Scalar beta=1, Scalar alpha=1) const;
  Tensor addr(const Tensor & vec1, const Tensor & vec2, Scalar beta=1, Scalar alpha=1) const;
  Tensor & addr_(const Tensor & vec1, const Tensor & vec2, Scalar beta=1, Scalar alpha=1) const;
  Tensor all(int64_t dim, bool keepdim=false) const;
  bool allclose(const Tensor & other, double rtol=1e-05, double atol=1e-08, bool equal_nan=false) const;
  Tensor any(int64_t dim, bool keepdim=false) const;
  Tensor argmax(c10::optional<int64_t> dim=c10::nullopt, bool keepdim=false) const;
  Tensor argmin(c10::optional<int64_t> dim=c10::nullopt, bool keepdim=false) const;
  Tensor as_strided(IntArrayRef size, IntArrayRef stride, c10::optional<int64_t> storage_offset=c10::nullopt) const;
  Tensor & as_strided_(IntArrayRef size, IntArrayRef stride, c10::optional<int64_t> storage_offset=c10::nullopt) const;
  Tensor asin() const;
  Tensor & asin_() const;
  Tensor atan() const;
  Tensor & atan_() const;
  Tensor baddbmm(const Tensor & batch1, const Tensor & batch2, Scalar beta=1, Scalar alpha=1) const;
  Tensor & baddbmm_(const Tensor & batch1, const Tensor & batch2, Scalar beta=1, Scalar alpha=1) const;
  Tensor bernoulli(Generator * generator=nullptr) const;
  Tensor & bernoulli_(const Tensor & p, Generator * generator=nullptr) const;
  Tensor & bernoulli_(double p=0.5, Generator * generator=nullptr) const;
  Tensor bernoulli(double p, Generator * generator=nullptr) const;
  Tensor bincount(const Tensor & weights={}, int64_t minlength=0) const;
  Tensor bitwise_not() const;
  Tensor & bitwise_not_() const;
  Tensor logical_not() const;
  Tensor & logical_not_() const;
  Tensor logical_xor(const Tensor & other) const;
  Tensor & logical_xor_(const Tensor & other) const;
  Tensor bmm(const Tensor & mat2) const;
  Tensor ceil() const;
  Tensor & ceil_() const;
  std::vector<Tensor> chunk(int64_t chunks, int64_t dim=0) const;
  Tensor clamp(c10::optional<Scalar> min=c10::nullopt, c10::optional<Scalar> max=c10::nullopt) const;
  Tensor & clamp_(c10::optional<Scalar> min=c10::nullopt, c10::optional<Scalar> max=c10::nullopt) const;
  Tensor clamp_max(Scalar max) const;
  Tensor & clamp_max_(Scalar max) const;
  Tensor clamp_min(Scalar min) const;
  Tensor & clamp_min_(Scalar min) const;
  Tensor contiguous(MemoryFormat memory_format=MemoryFormat::Contiguous) const;
  Tensor & copy_(const Tensor & src, bool non_blocking=false) const;
  Tensor cos() const;
  Tensor & cos_() const;
  Tensor cosh() const;
  Tensor & cosh_() const;
  Tensor cumsum(int64_t dim, c10::optional<ScalarType> dtype=c10::nullopt) const;
  Tensor cumprod(int64_t dim, c10::optional<ScalarType> dtype=c10::nullopt) const;
  Tensor det() const;
  Tensor diag_embed(int64_t offset=0, int64_t dim1=-2, int64_t dim2=-1) const;
  Tensor diagflat(int64_t offset=0) const;
  Tensor diagonal(int64_t offset=0, int64_t dim1=0, int64_t dim2=1) const;
  Tensor & fill_diagonal_(Scalar fill_value, bool wrap=false) const;
  Tensor div(const Tensor & other) const;
  Tensor & div_(const Tensor & other) const;
  Tensor div(Scalar other) const;
  Tensor & div_(Scalar other) const;
  Tensor dot(const Tensor & tensor) const;
  Tensor new_empty(IntArrayRef size, const TensorOptions & options={}) const;
  Tensor new_full(IntArrayRef size, Scalar fill_value, const TensorOptions & options={}) const;
  Tensor & resize_(IntArrayRef size) const;
  Tensor erf() const;
  Tensor & erf_() const;
  Tensor erfc() const;
  Tensor & erfc_() const;
  Tensor exp() const;
  Tensor & exp_() const;
  Tensor expm1() const;
  Tensor & expm1_() const;
  Tensor expand(IntArrayRef size, bool implicit=false) const;
  Tensor expand_as(const Tensor & other) const;
  Tensor flatten(int64_t start_dim=0, int64_t end_dim=-1) const;
  #ifdef BUILD_NAMEDTENSOR
  Tensor flatten(int64_t start_dim, int64_t end_dim, Dimname out_dim) const;
  #endif
  #ifdef BUILD_NAMEDTENSOR
  Tensor flatten(Dimname start_dim, Dimname end_dim, Dimname out_dim) const;
  #endif
  #ifdef BUILD_NAMEDTENSOR
  Tensor flatten(DimnameList dims, Dimname out_dim) const;
  #endif
  Tensor & fill_(Scalar value) const;
  Tensor & fill_(const Tensor & value) const;
  Tensor floor() const;
  Tensor & floor_() const;
  Tensor frac() const;
  Tensor & frac_() const;
  Tensor ger(const Tensor & vec2) const;
  Tensor fft(int64_t signal_ndim, bool normalized=false) const;
  Tensor ifft(int64_t signal_ndim, bool normalized=false) const;
  Tensor rfft(int64_t signal_ndim, bool normalized=false, bool onesided=true) const;
  Tensor irfft(int64_t signal_ndim, bool normalized=false, bool onesided=true, IntArrayRef signal_sizes={}) const;
  Tensor index(TensorList indices) const;
  Tensor & index_copy_(int64_t dim, const Tensor & index, const Tensor & source) const;
  Tensor index_copy(int64_t dim, const Tensor & index, const Tensor & source) const;
  Tensor & index_put_(TensorList indices, const Tensor & values, bool accumulate=false) const;
  Tensor index_put(TensorList indices, const Tensor & values, bool accumulate=false) const;
  Tensor inverse() const;
  Tensor isclose(const Tensor & other, double rtol=1e-05, double atol=1e-08, bool equal_nan=false) const;
  bool is_distributed() const;
  bool is_floating_point() const;
  bool is_complex() const;
  bool is_nonzero() const;
  bool is_same_size(const Tensor & other) const;
  bool is_signed() const;
  std::tuple<Tensor,Tensor> kthvalue(int64_t k, int64_t dim=-1, bool keepdim=false) const;
  Tensor log() const;
  Tensor & log_() const;
  Tensor log10() const;
  Tensor & log10_() const;
  Tensor log1p() const;
  Tensor & log1p_() const;
  Tensor log2() const;
  Tensor & log2_() const;
  Tensor logdet() const;
  Tensor log_softmax(int64_t dim, c10::optional<ScalarType> dtype=c10::nullopt) const;
  #ifdef BUILD_NAMEDTENSOR
  Tensor log_softmax(Dimname dim, c10::optional<ScalarType> dtype=c10::nullopt) const;
  #endif
  Tensor logsumexp(IntArrayRef dim, bool keepdim=false) const;
  #ifdef BUILD_NAMEDTENSOR
  Tensor logsumexp(DimnameList dim, bool keepdim=false) const;
  #endif
  Tensor matmul(const Tensor & other) const;
  Tensor matrix_power(int64_t n) const;
  std::tuple<Tensor,Tensor> max(int64_t dim, bool keepdim=false) const;
  Tensor max_values(IntArrayRef dim, bool keepdim=false) const;
  #ifdef BUILD_NAMEDTENSOR
  std::tuple<Tensor,Tensor> max(Dimname dim, bool keepdim=false) const;
  #endif
  #ifdef BUILD_NAMEDTENSOR
  Tensor max_values(DimnameList dim, bool keepdim=false) const;
  #endif
  Tensor mean(c10::optional<ScalarType> dtype=c10::nullopt) const;
  Tensor mean(IntArrayRef dim, bool keepdim=false, c10::optional<ScalarType> dtype=c10::nullopt) const;
  #ifdef BUILD_NAMEDTENSOR
  Tensor mean(DimnameList dim, bool keepdim=false, c10::optional<ScalarType> dtype=c10::nullopt) const;
  #endif
  std::tuple<Tensor,Tensor> median(int64_t dim, bool keepdim=false) const;
  #ifdef BUILD_NAMEDTENSOR
  std::tuple<Tensor,Tensor> median(Dimname dim, bool keepdim=false) const;
  #endif
  std::tuple<Tensor,Tensor> min(int64_t dim, bool keepdim=false) const;
  Tensor min_values(IntArrayRef dim, bool keepdim=false) const;
  #ifdef BUILD_NAMEDTENSOR
  std::tuple<Tensor,Tensor> min(Dimname dim, bool keepdim=false) const;
  #endif
  #ifdef BUILD_NAMEDTENSOR
  Tensor min_values(DimnameList dim, bool keepdim=false) const;
  #endif
  Tensor mm(const Tensor & mat2) const;
  std::tuple<Tensor,Tensor> mode(int64_t dim=-1, bool keepdim=false) const;
  Tensor mul(const Tensor & other) const;
  Tensor & mul_(const Tensor & other) const;
  Tensor mul(Scalar other) const;
  Tensor & mul_(Scalar other) const;
  Tensor mv(const Tensor & vec) const;
  Tensor mvlgamma(int64_t p) const;
  Tensor & mvlgamma_(int64_t p) const;
  Tensor narrow_copy(int64_t dim, int64_t start, int64_t length) const;
  Tensor narrow(int64_t dim, int64_t start, int64_t length) const;
  Tensor permute(IntArrayRef dims) const;
  Tensor numpy_T() const;
  bool is_pinned() const;
  Tensor pin_memory() const;
  Tensor pinverse(double rcond=1e-15) const;
  Tensor reciprocal() const;
  Tensor & reciprocal_() const;
  Tensor neg() const;
  Tensor & neg_() const;
  Tensor repeat(IntArrayRef repeats) const;
  Tensor repeat_interleave(const Tensor & repeats, c10::optional<int64_t> dim=c10::nullopt) const;
  Tensor repeat_interleave(int64_t repeats, c10::optional<int64_t> dim=c10::nullopt) const;
  Tensor reshape(IntArrayRef shape) const;
  Tensor reshape_as(const Tensor & other) const;
  Tensor round() const;
  Tensor & round_() const;
  Tensor relu() const;
  Tensor & relu_() const;
  Tensor prelu(const Tensor & weight) const;
  std::tuple<Tensor,Tensor> prelu_backward(const Tensor & grad_output, const Tensor & weight) const;
  Tensor hardshrink(Scalar lambd=0.5) const;
  Tensor hardshrink_backward(const Tensor & grad_out, Scalar lambd) const;
  Tensor rsqrt() const;
  Tensor & rsqrt_() const;
  #ifdef BUILD_NAMEDTENSOR
  Tensor select(Dimname dim, int64_t index) const;
  #endif
  Tensor select(int64_t dim, int64_t index) const;
  Tensor sigmoid() const;
  Tensor & sigmoid_() const;
  Tensor sin() const;
  Tensor & sin_() const;
  Tensor sinh() const;
  Tensor & sinh_() const;
  Tensor detach() const;
  Tensor & detach_() const;
  int64_t size(int64_t dim) const;
  #ifdef BUILD_NAMEDTENSOR
  int64_t size(Dimname dim) const;
  #endif
  Tensor slice(int64_t dim=0, int64_t start=0, int64_t end=9223372036854775807, int64_t step=1) const;
  std::tuple<Tensor,Tensor> slogdet() const;
  Tensor smm(const Tensor & mat2) const;
  Tensor softmax(int64_t dim, c10::optional<ScalarType> dtype=c10::nullopt) const;
  #ifdef BUILD_NAMEDTENSOR
  Tensor softmax(Dimname dim, c10::optional<ScalarType> dtype=c10::nullopt) const;
  #endif
  std::vector<Tensor> split(int64_t split_size, int64_t dim=0) const;
  std::vector<Tensor> split_with_sizes(IntArrayRef split_sizes, int64_t dim=0) const;
  Tensor squeeze() const;
  Tensor squeeze(int64_t dim) const;
  Tensor & squeeze_() const;
  Tensor & squeeze_(int64_t dim) const;
  Tensor sspaddmm(const Tensor & mat1, const Tensor & mat2, Scalar beta=1, Scalar alpha=1) const;
  Tensor stft(int64_t n_fft, c10::optional<int64_t> hop_length=c10::nullopt, c10::optional<int64_t> win_length=c10::nullopt, const Tensor & window={}, bool normalized=false, bool onesided=true) const;
  int64_t stride(int64_t dim) const;
  #ifdef BUILD_NAMEDTENSOR
  int64_t stride(Dimname dim) const;
  #endif
  Tensor sum(c10::optional<ScalarType> dtype=c10::nullopt) const;
  Tensor sum(IntArrayRef dim, bool keepdim=false, c10::optional<ScalarType> dtype=c10::nullopt) const;
  #ifdef BUILD_NAMEDTENSOR
  Tensor sum(DimnameList dim, bool keepdim=false, c10::optional<ScalarType> dtype=c10::nullopt) const;
  #endif
  Tensor sum_to_size(IntArrayRef size) const;
  Tensor sqrt() const;
  Tensor & sqrt_() const;
  Tensor std(bool unbiased=true) const;
  Tensor std(IntArrayRef dim, bool unbiased=true, bool keepdim=false) const;
  #ifdef BUILD_NAMEDTENSOR
  Tensor std(DimnameList dim, bool unbiased=true, bool keepdim=false) const;
  #endif
  Tensor prod(c10::optional<ScalarType> dtype=c10::nullopt) const;
  Tensor prod(int64_t dim, bool keepdim=false, c10::optional<ScalarType> dtype=c10::nullopt) const;
  #ifdef BUILD_NAMEDTENSOR
  Tensor prod(Dimname dim, bool keepdim=false, c10::optional<ScalarType> dtype=c10::nullopt) const;
  #endif
  Tensor t() const;
  Tensor & t_() const;
  Tensor tan() const;
  Tensor & tan_() const;
  Tensor tanh() const;
  Tensor & tanh_() const;
  Tensor transpose(int64_t dim0, int64_t dim1) const;
  #ifdef BUILD_NAMEDTENSOR
  Tensor transpose(Dimname dim0, Dimname dim1) const;
  #endif
  Tensor & transpose_(int64_t dim0, int64_t dim1) const;
  Tensor flip(IntArrayRef dims) const;
  Tensor roll(IntArrayRef shifts, IntArrayRef dims={}) const;
  Tensor rot90(int64_t k=1, IntArrayRef dims={0,1}) const;
  Tensor trunc() const;
  Tensor & trunc_() const;
  Tensor type_as(const Tensor & other) const;
  Tensor unsqueeze(int64_t dim) const;
  Tensor & unsqueeze_(int64_t dim) const;
  Tensor var(bool unbiased=true) const;
  Tensor var(IntArrayRef dim, bool unbiased=true, bool keepdim=false) const;
  #ifdef BUILD_NAMEDTENSOR
  Tensor var(DimnameList dim, bool unbiased=true, bool keepdim=false) const;
  #endif
  Tensor view_as(const Tensor & other) const;
  Tensor where(const Tensor & condition, const Tensor & other) const;
  Tensor norm(c10::optional<Scalar> p, ScalarType dtype) const;
  Tensor norm(Scalar p=2) const;
  Tensor norm(c10::optional<Scalar> p, IntArrayRef dim, bool keepdim, ScalarType dtype) const;
  Tensor norm(c10::optional<Scalar> p, IntArrayRef dim, bool keepdim=false) const;
  #ifdef BUILD_NAMEDTENSOR
  Tensor norm(c10::optional<Scalar> p, DimnameList dim, bool keepdim, ScalarType dtype) const;
  #endif
  #ifdef BUILD_NAMEDTENSOR
  Tensor norm(c10::optional<Scalar> p, DimnameList dim, bool keepdim=false) const;
  #endif
  Tensor clone() const;
  Tensor & resize_as_(const Tensor & the_template) const;
  Tensor pow(Scalar exponent) const;
  Tensor & zero_() const;
  Tensor sub(const Tensor & other, Scalar alpha=1) const;
  Tensor & sub_(const Tensor & other, Scalar alpha=1) const;
  Tensor sub(Scalar other, Scalar alpha=1) const;
  Tensor & sub_(Scalar other, Scalar alpha=1) const;
  Tensor addmm(const Tensor & mat1, const Tensor & mat2, Scalar beta=1, Scalar alpha=1) const;
  Tensor & addmm_(const Tensor & mat1, const Tensor & mat2, Scalar beta=1, Scalar alpha=1) const;
  Tensor & sparse_resize_(IntArrayRef size, int64_t sparse_dim, int64_t dense_dim) const;
  Tensor & sparse_resize_and_clear_(IntArrayRef size, int64_t sparse_dim, int64_t dense_dim) const;
  Tensor sparse_mask(const Tensor & mask) const;
  Tensor to_dense() const;
  int64_t sparse_dim() const;
  int64_t _dimI() const;
  int64_t dense_dim() const;
  int64_t _dimV() const;
  int64_t _nnz() const;
  Tensor coalesce() const;
  bool is_coalesced() const;
  Tensor _indices() const;
  Tensor _values() const;
  Tensor & _coalesced_(bool coalesced) const;
  Tensor indices() const;
  Tensor values() const;
  int64_t numel() const;
  std::vector<Tensor> unbind(int64_t dim=0) const;
  #ifdef BUILD_NAMEDTENSOR
  std::vector<Tensor> unbind(Dimname dim) const;
  #endif
  Tensor to_sparse(int64_t sparse_dim) const;
  Tensor to_sparse() const;
  Tensor to_mkldnn() const;
  Tensor dequantize() const;
  double q_scale() const;
  int64_t q_zero_point() const;
  Tensor q_per_channel_scales() const;
  Tensor q_per_channel_zero_points() const;
  Tensor int_repr() const;
  QScheme qscheme() const;
  Tensor to(const TensorOptions & options, bool non_blocking=false, bool copy=false) const;
  Tensor to(Device device, ScalarType dtype, bool non_blocking=false, bool copy=false) const;
  Tensor to(ScalarType dtype, bool non_blocking=false, bool copy=false) const;
  Tensor to(const Tensor & other, bool non_blocking=false, bool copy=false) const;
  Scalar item() const;
  Tensor & set_(Storage source) const;
  Tensor & set_(Storage source, int64_t storage_offset, IntArrayRef size, IntArrayRef stride={}) const;
  Tensor & set_(const Tensor & source) const;
  Tensor & set_() const;
  Tensor & set_quantizer_(ConstQuantizerPtr quantizer) const;
  bool is_set_to(const Tensor & tensor) const;
  Tensor & masked_fill_(const Tensor & mask, Scalar value) const;
  Tensor masked_fill(const Tensor & mask, Scalar value) const;
  Tensor & masked_fill_(const Tensor & mask, const Tensor & value) const;
  Tensor masked_fill(const Tensor & mask, const Tensor & value) const;
  Tensor & masked_scatter_(const Tensor & mask, const Tensor & source) const;
  Tensor masked_scatter(const Tensor & mask, const Tensor & source) const;
  Tensor view(IntArrayRef size) const;
  Tensor & put_(const Tensor & index, const Tensor & source, bool accumulate=false) const;
  Tensor & index_add_(int64_t dim, const Tensor & index, const Tensor & source) const;
  Tensor index_add(int64_t dim, const Tensor & index, const Tensor & source) const;
  Tensor & index_fill_(int64_t dim, const Tensor & index, Scalar value) const;
  Tensor index_fill(int64_t dim, const Tensor & index, Scalar value) const;
  Tensor & index_fill_(int64_t dim, const Tensor & index, const Tensor & value) const;
  Tensor index_fill(int64_t dim, const Tensor & index, const Tensor & value) const;
  Tensor & scatter_(int64_t dim, const Tensor & index, const Tensor & src) const;
  Tensor scatter(int64_t dim, const Tensor & index, const Tensor & src) const;
  Tensor & scatter_(int64_t dim, const Tensor & index, Scalar value) const;
  Tensor scatter(int64_t dim, const Tensor & index, Scalar value) const;
  Tensor & scatter_add_(int64_t dim, const Tensor & index, const Tensor & src) const;
  Tensor scatter_add(int64_t dim, const Tensor & index, const Tensor & src) const;
  Tensor & lt_(Scalar other) const;
  Tensor & lt_(const Tensor & other) const;
  Tensor & gt_(Scalar other) const;
  Tensor & gt_(const Tensor & other) const;
  Tensor & le_(Scalar other) const;
  Tensor & le_(const Tensor & other) const;
  Tensor & ge_(Scalar other) const;
  Tensor & ge_(const Tensor & other) const;
  Tensor & eq_(Scalar other) const;
  Tensor & eq_(const Tensor & other) const;
  Tensor & ne_(Scalar other) const;
  Tensor & ne_(const Tensor & other) const;
  Tensor __and__(Scalar other) const;
  Tensor __and__(const Tensor & other) const;
  Tensor & __iand__(Scalar other) const;
  Tensor & __iand__(const Tensor & other) const;
  Tensor __or__(Scalar other) const;
  Tensor __or__(const Tensor & other) const;
  Tensor & __ior__(Scalar other) const;
  Tensor & __ior__(const Tensor & other) const;
  Tensor __xor__(Scalar other) const;
  Tensor __xor__(const Tensor & other) const;
  Tensor & __ixor__(Scalar other) const;
  Tensor & __ixor__(const Tensor & other) const;
  Tensor __lshift__(Scalar other) const;
  Tensor __lshift__(const Tensor & other) const;
  Tensor & __ilshift__(Scalar other) const;
  Tensor & __ilshift__(const Tensor & other) const;
  Tensor __rshift__(Scalar other) const;
  Tensor __rshift__(const Tensor & other) const;
  Tensor & __irshift__(Scalar other) const;
  Tensor & __irshift__(const Tensor & other) const;
  Tensor & lgamma_() const;
  Tensor & atan2_(const Tensor & other) const;
  Tensor & tril_(int64_t diagonal=0) const;
  Tensor & triu_(int64_t diagonal=0) const;
  Tensor & digamma_() const;
  Tensor & polygamma_(int64_t n) const;
  Tensor & renorm_(Scalar p, int64_t dim, Scalar maxnorm) const;
  Tensor & pow_(Scalar exponent) const;
  Tensor & pow_(const Tensor & exponent) const;
  Tensor & lerp_(const Tensor & end, Scalar weight) const;
  Tensor & lerp_(const Tensor & end, const Tensor & weight) const;
  Tensor & fmod_(Scalar other) const;
  Tensor & fmod_(const Tensor & other) const;
  Tensor & remainder_(Scalar other) const;
  Tensor & remainder_(const Tensor & other) const;
  Tensor & addbmm_(const Tensor & batch1, const Tensor & batch2, Scalar beta=1, Scalar alpha=1) const;
  Tensor addbmm(const Tensor & batch1, const Tensor & batch2, Scalar beta=1, Scalar alpha=1) const;
  Tensor & addcdiv_(const Tensor & tensor1, const Tensor & tensor2, Scalar value=1) const;
  Tensor & random_(int64_t from, int64_t to, Generator * generator=nullptr) const;
  Tensor & random_(int64_t to, Generator * generator=nullptr) const;
  Tensor & random_(Generator * generator=nullptr) const;
  Tensor & uniform_(double from=0, double to=1, Generator * generator=nullptr) const;
  Tensor & normal_(double mean=0, double std=1, Generator * generator=nullptr) const;
  Tensor & cauchy_(double median=0, double sigma=1, Generator * generator=nullptr) const;
  Tensor & log_normal_(double mean=1, double std=2, Generator * generator=nullptr) const;
  Tensor & exponential_(double lambd=1, Generator * generator=nullptr) const;
  Tensor & geometric_(double p, Generator * generator=nullptr) const;
  Tensor diag(int64_t diagonal=0) const;
  Tensor cross(const Tensor & other, c10::optional<int64_t> dim=c10::nullopt) const;
  Tensor triu(int64_t diagonal=0) const;
  Tensor tril(int64_t diagonal=0) const;
  Tensor trace() const;
  Tensor ne(Scalar other) const;
  Tensor ne(const Tensor & other) const;
  Tensor eq(Scalar other) const;
  Tensor eq(const Tensor & other) const;
  Tensor ge(Scalar other) const;
  Tensor ge(const Tensor & other) const;
  Tensor le(Scalar other) const;
  Tensor le(const Tensor & other) const;
  Tensor gt(Scalar other) const;
  Tensor gt(const Tensor & other) const;
  Tensor lt(Scalar other) const;
  Tensor lt(const Tensor & other) const;
  Tensor take(const Tensor & index) const;
  Tensor index_select(int64_t dim, const Tensor & index) const;
  Tensor masked_select(const Tensor & mask) const;
  Tensor nonzero() const;
  std::vector<Tensor> nonzero_numpy() const;
  Tensor gather(int64_t dim, const Tensor & index, bool sparse_grad=false) const;
  Tensor addcmul(const Tensor & tensor1, const Tensor & tensor2, Scalar value=1) const;
  Tensor & addcmul_(const Tensor & tensor1, const Tensor & tensor2, Scalar value=1) const;
  Tensor addcdiv(const Tensor & tensor1, const Tensor & tensor2, Scalar value=1) const;
  std::tuple<Tensor,Tensor> lstsq(const Tensor & A) const;
  std::tuple<Tensor,Tensor> triangular_solve(const Tensor & A, bool upper=true, bool transpose=false, bool unitriangular=false) const;
  std::tuple<Tensor,Tensor> symeig(bool eigenvectors=false, bool upper=true) const;
  std::tuple<Tensor,Tensor> eig(bool eigenvectors=false) const;
  std::tuple<Tensor,Tensor,Tensor> svd(bool some=true, bool compute_uv=true) const;
  Tensor cholesky(bool upper=false) const;
  Tensor cholesky_solve(const Tensor & input2, bool upper=false) const;
  std::tuple<Tensor,Tensor> solve(const Tensor & A) const;
  Tensor cholesky_inverse(bool upper=false) const;
  std::tuple<Tensor,Tensor> qr(bool some=true) const;
  std::tuple<Tensor,Tensor> geqrf() const;
  Tensor orgqr(const Tensor & input2) const;
  Tensor ormqr(const Tensor & input2, const Tensor & input3, bool left=true, bool transpose=false) const;
  Tensor lu_solve(const Tensor & LU_data, const Tensor & LU_pivots) const;
  Tensor multinomial(int64_t num_samples, bool replacement=false, Generator * generator=nullptr) const;
  Tensor lgamma() const;
  Tensor digamma() const;
  Tensor polygamma(int64_t n) const;
  Tensor erfinv() const;
  Tensor & erfinv_() const;
  Tensor sign() const;
  Tensor & sign_() const;
  Tensor dist(const Tensor & other, Scalar p=2) const;
  Tensor atan2(const Tensor & other) const;
  Tensor lerp(const Tensor & end, Scalar weight) const;
  Tensor lerp(const Tensor & end, const Tensor & weight) const;
  Tensor histc(int64_t bins=100, Scalar min=0, Scalar max=0) const;
  Tensor fmod(Scalar other) const;
  Tensor fmod(const Tensor & other) const;
  Tensor remainder(Scalar other) const;
  Tensor remainder(const Tensor & other) const;
  Tensor min(const Tensor & other) const;
  Tensor min() const;
  Tensor max(const Tensor & other) const;
  Tensor max() const;
  Tensor median() const;
  std::tuple<Tensor,Tensor> sort(int64_t dim=-1, bool descending=false) const;
  Tensor argsort(int64_t dim=-1, bool descending=false) const;
  std::tuple<Tensor,Tensor> topk(int64_t k, int64_t dim=-1, bool largest=true, bool sorted=true) const;
  Tensor all() const;
  Tensor any() const;
  Tensor renorm(Scalar p, int64_t dim, Scalar maxnorm) const;
  Tensor unfold(int64_t dimension, int64_t size, int64_t step) const;
  bool equal(const Tensor & other) const;
  Tensor pow(const Tensor & exponent) const;
  Tensor alias() const;

  // We changed .dtype() to return a TypeMeta in #12766. Ideally, we want the
  // at::kDouble and its friends to be TypeMeta's, but that hasn't happened yet.
  // Before that change, we make this method to maintain BC for C++ usage like
  // `x.to(y.dtype)`.
  // TODO: remove following two after at::kDouble and its friends are TypeMeta's.
  inline Tensor to(caffe2::TypeMeta type_meta, bool non_blocking=false, bool copy=false) const {
    return this->to(/*scalar_type=*/typeMetaToScalarType(type_meta), non_blocking, copy);
  }
  inline Tensor to(Device device, caffe2::TypeMeta type_meta, bool non_blocking=false, bool copy=false) const {
    return this->to(device, /*scalar_type=*/typeMetaToScalarType(type_meta), non_blocking, copy);
  }

  template <typename F, typename... Args>
  auto m(F func, Args&&... params) const -> decltype(func(*this, std::forward<Args>(params)...)) {
    return func(*this, std::forward<Args>(params)...);
  }

protected:
  friend class ::caffe2::Tensor;

  void enforce_invariants();
  c10::intrusive_ptr<TensorImpl, UndefinedTensorImpl> impl_;
};

namespace detail {
// Helper creator for Tensor clas which doesn't requires the users to pass
// in an intrusive_ptr instead it just converts the argument passed to
// requested intrusive_ptr type.
template <typename T, typename... Args>
Tensor make_tensor(Args&&... args) {
  return Tensor(c10::make_intrusive<T>(std::forward<Args>(args)...));
}

inline TensorTypeSet infer_tensor_type_set(const Tensor & tl) {
  return tl.type_set();
}

inline TensorTypeSet infer_tensor_type_set(TensorList tl) {
  TORCH_CHECK(tl.size() > 0, "expected a non-empty list of Tensors");
  return tl[0].type_set();
}

} // namespace detail

static inline TensorTypeId legacyExtractTypeId(const Tensor& t) {
  return legacyExtractTypeId(t.type_set());
}

} // namespace at<|MERGE_RESOLUTION|>--- conflicted
+++ resolved
@@ -397,12 +397,8 @@
   Tensor data() const;
   bool is_leaf() const;
   int64_t output_nr() const;
-<<<<<<< HEAD
-  int64_t version() const;
+  int64_t _version() const;
   Tensor & requires_grad_(bool _requires_grad=true) const;
-=======
-  int64_t _version() const;
->>>>>>> 31bf6796
   #ifdef BUILD_NAMEDTENSOR
   Tensor & names_(c10::optional<DimnameList> names) const;
   #endif
