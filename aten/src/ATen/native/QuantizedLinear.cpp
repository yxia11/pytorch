#include <array>
#include <cctype>
#include <chrono>
#include <cmath>
#include <cstddef>
#include <sstream>
#include <string>
#include <vector>

#include "ATen/ATen.h"
#include "ATen/NativeFunctions.h"
#include "ATen/Parallel.h"
#include "ATen/WrapDimUtilsMulti.h"
#include "ATen/cpp_custom_type_hack.h"

#ifdef USE_FBGEMM
#include "fbgemm/Fbgemm.h"
#include "fbgemm/FbgemmFP16.h"
#include "fbgemm/QuantUtils.h"
#endif // USE_FBGEMM

#ifdef USE_FBGEMM
namespace caffe2 {
// Required for cpp_custom_type_hack to work
CAFFE_KNOWN_TYPE(fbgemm::PackBMatrix<int8_t>);
CAFFE_KNOWN_TYPE(fbgemm::PackedGemmMatrixFP16);
} // namespace caffe2
#endif // USE_FBGEMM

namespace at {
namespace native {

#ifdef USE_FBGEMM

Tensor fbgemm_linear_int8_weight_fp32_activation(
    const Tensor& input,
    const Tensor& weight,
    const Tensor& packed,
    const Tensor& col_offsets,
    Scalar weight_scale,
    Scalar weight_zero_point,
    const Tensor& bias) {
  // We make a strong guarantee that models using these operators will have the
  // same numerics across different machines. Therefore, we do not provide a
  // fallback path and rather fail loudly if we cannot run FBGEMM.
  TORCH_CHECK(fbgemm::fbgemmSupportedCPU(), "Your CPU doesn't support FBGEMM.");

  const Tensor input_contig = input.contiguous();
  const float* input_ptr = input_contig.data_ptr<float>();

  TORCH_CHECK(input.dim() >= 2);
  const int64_t M = size_to_dim_(input.dim() - 1, input.sizes());
  const int64_t K = input.size(input.dim() - 1);
  TORCH_CHECK(weight.dim() == 2);
  TORCH_CHECK(K == weight.size(1));
  const int64_t N = weight.size(0);
  TORCH_CHECK(bias.dim() == 1);
  TORCH_CHECK(bias.size(0) == N);
  TORCH_CHECK(weight_scale.isFloatingPoint());
  TORCH_CHECK(weight_zero_point.isIntegral(false));

  // Calculate statistics for quantization of the input Tensor
  float x_min;
  float x_max;
  fbgemm::FindMinMax(
      /*m=*/input_ptr,
      /*min=*/&x_min,
      /*max=*/&x_max,
      /*len=*/input.numel());

  // Input tensor is quantized as 8-bit unsigned values
  constexpr int kPrecision = 8;
  constexpr bool kIsSigned = false;
  constexpr int kBound = (1 << (kPrecision - 1));

  // Calculate scale and zero point for quantization of input tensor
  auto q_params = fbgemm::ChooseQuantizationParams(
      /*min=*/x_min,
      /*max=*/x_max,
      /*qmin=*/kIsSigned ? -kBound : 0,
      /*qmax=*/kIsSigned ? (kBound - 1) : (1 << kPrecision) - 1,
      /*preserve_sparsity=*/false);
  q_params.precision = kPrecision;

  // ReQuantizeForFloat requires pointers to the scale and zero point values,
  // since in the case of rowwise quantization these will be arrays rather than
  // scalars. But in this case, we're doing whole-tensor quantization so we just
  // pass a pointer to the scale values (and internally ReQuantizeFor Float
  // won't index past 0
  const float weight_scale_float =
      static_cast<float>(weight_scale.to<double>());
  const int32_t weight_zero_point_int32 =
      static_cast<int32_t>(weight_zero_point.to<int64_t>());

  const Tensor bias_contig = bias.contiguous();

  // Allocate output Tensor and a buffer for fbgemmPacked to use
<<<<<<< HEAD
  auto output = at::zeros(
      {M, N}, bias.options().dtype(at::kFloat));
  auto buffer = at::zeros_like(output, output.options().dtype(at::kInt), at::MemoryFormat::Contiguous);
=======
  std::vector<int64_t> output_size = input.sizes().vec();
  output_size.back() = N;
  Tensor output = at::empty(output_size, input.options().dtype(at::kFloat));
  Tensor buffer = at::empty(output_size, input.options().dtype(at::kInt));
>>>>>>> 489c08e8

  // Pull out the PackBMatrix instance from the owning tensor
  auto& pack_b =
      cpp_custom_type_hack::cast<fbgemm::PackBMatrix<int8_t>>(packed);

  const int num_tasks = at::get_num_threads();
  at::parallel_for(0, num_tasks, 1, [&](int64_t begin, int64_t end) {
    // This operation does the following:
    // 1) Quantizes the input matrix given the statistics we've calculated
    //    above.
    // 2) Creates a "row buffer" vector with offset values that must be added
    //    to the integer matrix multiplication operation to ensure correctness.
    // 3) Packs the resulting quantized matrix into vector-register and cache
    //    friendly tiles.
    //
    //  Note this is not executed eagerly, but rather within the fbgemmPacked
    //  call below.
    fbgemm::PackAWithQuantRowOffset<uint8_t> pack_a(
        /*trans=*/fbgemm::matrix_op_t::NoTranspose,
        /*nRow=*/M,
        /*nCol=*/K,
        /*smat=*/input_ptr,
        /*ld=*/K,
        /*pmat=*/nullptr, // pack_a manages ownership of `pmat`
        /*scale=*/q_params.scale,
        /*zero_pt=*/q_params.zero_point);

    // This is the end of the pipeline, pass the resulting matrix through
    fbgemm::DoNothing<float, float> kDoNothingObj{};
    for (int task_id = begin; task_id < end; ++task_id) {
      // After the uint8 * int8 matrix multiplication is performed, this
      // operation does:
      //  1) Add in row and column offsets to the rows and columns, respectively
      //  2) Dequantize the results into floating point
      //  3) Add in the bias term
      fbgemm::ReQuantizeForFloat</* FUSE_RELU */ false> output_proc_obj(
          /*nextop=*/kDoNothingObj,
          /*Aq_scale=*/q_params.scale,
          /*Bq_scale=*/&weight_scale_float,
          /*Aq_zero_point=*/q_params.zero_point,
          /*Bq_zero_point=*/&weight_zero_point_int32,
          /*row_offsets=*/pack_a.getRowOffsetBuffer(),
          /*col_offsets=*/col_offsets.data_ptr<int32_t>(),
          /*bias=*/bias_contig.data_ptr<float>(),
          /*nCol=*/N);
      // Do the GEMM
      fbgemm::fbgemmPacked(
          /*packA=*/pack_a,
          /*packB=*/pack_b,
          /*C=*/output.data_ptr<float>(),
          /*C_buffer=*/buffer.data_ptr<int32_t>(),
          /*ldc=*/N,
          /*outProcess=*/output_proc_obj,
          /*thread_id=*/task_id,
          /*num_threads=*/num_tasks);
    }
  });

  return output;
}

Tensor fbgemm_linear_int8_weight(
    const Tensor& input,
    const Tensor& weight,
    const Tensor& packed,
    const Tensor& col_offsets,
    Scalar weight_scale,
    Scalar weight_zero_point,
    const Tensor& bias) {
  // Replace after https://github.com/pytorch/pytorch/issues/24354 is fixed
  // TORCH_WARN(
  //     "fbgemm_linear_int8_weight will be deprecated soon."
  //     "Please use fbgemm_linear_int8_weight_fp32_activation instead.");

  return at::native::fbgemm_linear_int8_weight_fp32_activation(
      input,
      weight,
      packed,
      col_offsets,
      weight_scale,
      weight_zero_point,
      bias);
}

namespace {

// Calculate the column offsets
// Note this includes the sum of the columns as well as the scalar term
// B_zero_point * K, whereas the row_offsets created by
// PackAWithQuantRowOffset is only the sum of the A rows.
void CalcColOffsetsTranspose(
    int K,
    int N,
    const int8_t* Bint8,
    int32_t B_zero_point,
    int32_t* col_offsets) {
  for (int i = 0; i < N; ++i) {
    int32_t sum = 0;
    for (int j = 0; j < K; ++j) {
      sum += Bint8[i * K + j];
    }
    col_offsets[i] = sum - B_zero_point * K;
  }
}

} // namespace

std::tuple<Tensor, Tensor, double, int64_t> fbgemm_linear_quantize_weight(
    const Tensor& weight) {
  // We make a strong guarantee that models using these operators will have the
  // same numerics across different machines. Therefore, we do not provide a
  // fallback path and rather fail loudly if we cannot run FBGEMM.
  TORCH_CHECK(fbgemm::fbgemmSupportedCPU(), "Your CPU doesn't support FBGEMM.");
  const Tensor weight_contig = weight.contiguous();

  // Calculate weight statistics
  float w_min;
  float w_max;
  fbgemm::FindMinMax(
      /*m=*/weight_contig.data_ptr<float>(),
      /*min=*/&w_min,
      /*max=*/&w_max,
      /*len=*/weight_contig.numel());

  // Choose parameters for quantizing the weight as 8-bit signed integer
  constexpr bool kIsSigned = true;
  constexpr int kPrecision = 8;
  constexpr int kBound = (1 << (kPrecision - 1));
  auto q_params = fbgemm::ChooseQuantizationParams(
      /*min=*/w_min,
      /*max=*/w_max,
      /*qmin=*/kIsSigned ? -kBound : 0,
      /*qmax=*/kIsSigned ? (kBound - 1) : (1 << kPrecision) - 1,
      /*preserve_sparsity=*/false);
  q_params.precision = kPrecision;

  Tensor quantized = at::native::empty_like(
      weight_contig, weight_contig.options().dtype(at::kChar), LEGACY_CONTIGUOUS_MEMORY_FORMAT);
  // Tensor quantized = at::native::empty_cpu(
  //     weight_contig.sizes(), weight_contig.options().dtype(at::kChar));
  fbgemm::Quantize<int8_t>(
      /*src=*/weight_contig.data_ptr<float>(),
      /*dst=*/quantized.data_ptr<int8_t>(),
      /*len=*/weight_contig.numel(),
      /*qparams=*/q_params);

  // Calculate column offsets of the weight and store them away in a tensor.
  // Similarly to quantization, this can be done once and cached.
  Tensor col_offsets = at::empty(
      {weight_contig.size(0)}, weight_contig.options().dtype(at::kInt), LEGACY_CONTIGUOUS_MEMORY_FORMAT);
  CalcColOffsetsTranspose(
      /*K=*/quantized.size(1),
      /*N=*/quantized.size(0),
      /*Bint8=*/quantized.data_ptr<int8_t>(),
      /*B_zero_point=*/q_params.zero_point,
      /*col_offsets=*/col_offsets.data_ptr<int32_t>());

  return std::make_tuple(
      quantized, col_offsets, q_params.scale, q_params.zero_point);
}

Tensor fbgemm_pack_quantized_matrix(const Tensor& weight) {
  // We make a strong guarantee that models using these operators will have the
  // same numerics across different machines. Therefore, we do not provide a
  // fallback path and rather fail loudly if we cannot run FBGEMM.
  TORCH_CHECK(fbgemm::fbgemmSupportedCPU(), "Your CPU doesn't support FBGEMM.");
  const int64_t K = weight.size(1);
  const int64_t N = weight.size(0);
  const Tensor weight_contig = weight.contiguous();
  const int8_t* weight_ptr = weight_contig.data_ptr<int8_t>();
  auto ptr = guts::make_unique<fbgemm::PackBMatrix<int8_t>>(
      /*trans=*/fbgemm::matrix_op_t::Transpose,
      /*nRow=*/K,
      /*nCol=*/N,
      /*smat=*/weight_ptr,
      /*ld=*/K,
      /*pmat=*/nullptr, // PackBMatrix manages ownership of pmat
      /*groups=*/1);
  return cpp_custom_type_hack::create(std::move(ptr), weight.options());
}

Tensor fbgemm_pack_quantized_matrix(
    const Tensor& weight,
    int64_t K,
    int64_t N) {
  // Replace after https://github.com/pytorch/pytorch/issues/24354 is fixed
  // TORCH_WARN(
  //     "fbgemm_pack_quantized_matrix(weight, K, N) will be deprecated soon."
  //     "Please use fbgemm_pack_quantized_matrix(weight) instead.");
  return at::native::fbgemm_pack_quantized_matrix(weight);
}

namespace {

float RawUint16ToFp16(unsigned short value) {
  // Convert raw 16 bits half precision floating point number
  // to single precision floating point number.
  const unsigned short sign_bits = value >> 15;
  const unsigned short exponent_bits = value >> 10 & 0x1f;
  const unsigned short significand_bits = value & 0x3ff;

  const float sign = sign_bits ? -1 : 1;
  const float significand = 1 + significand_bits * 0x1p-10;
  const float exponent = exponent_bits - 0xf;

  return sign * std::ldexp(significand, exponent);
}

template <typename T>
bool CheckAndSaturate(T max_val, T* element) {
  if (*element > max_val) {
    *element = max_val;
    return true;
  }
  if (*element < -max_val) {
    *element = -max_val;
    return true;
  }
  return false;
}

// The range for using FP16 quantization of weights requires that the elements
// should be in the range of [5.96e-8, 65504]. If it is out of range, then the
// number will be saturated to max or min representable values by FP16.
void HandleWeightsSaturation(int64_t N, float* weight) {
  const float kFp16Max = RawUint16ToFp16(0x7BFF);
  bool found_out_of_range = false;
  for (int64_t i = 0; i < N; ++i) {
    if (CheckAndSaturate<float>(kFp16Max, weight + i)) {
      found_out_of_range = true;
    }
  }
  if (found_out_of_range) {
    TORCH_WARN("FOUND weight out of range ");
  }
}

} // namespace

Tensor fbgemm_pack_gemm_matrix_fp16(const Tensor& weight) {
  // We make a strong guarantee that models using these operators will have the
  // same numerics across different machines. Therefore, we do not provide a
  // fallback path and rather fail loudly if we cannot run FBGEMM.
  TORCH_CHECK(fbgemm::fbgemmSupportedCPU(), "Your CPU doesn't support FBGEMM.");

  const int64_t K = weight.size(1);
  const int64_t N = weight.size(0);
  Tensor weight_contig = weight.contiguous();
  float* weight_contig_ptr = weight_contig.data_ptr<float>();
  HandleWeightsSaturation(K * N, weight_contig_ptr);

  // TODO(mingzhe09088):
  // Consider using a functor here in PackedGemmMatrixFP16
  // Comments from (XQ): Not entirely sure this make_unique is safe. make_unique
  // is created with regular "new", and freed through TypeMetaData::deleteFn in
  // this function. This is perfectly fine if the tensors are created and freed
  // within this translation unit. It might be very problematic if that tensor
  // flows across dll boundaries.
  auto ptr = guts::make_unique<fbgemm::PackedGemmMatrixFP16>(
      fbgemm::matrix_op_t::Transpose, K, N, 1, weight_contig_ptr);
  return cpp_custom_type_hack::create(std::move(ptr), weight.options());
}

Tensor fbgemm_linear_fp16_weight_fp32_activation(
    const Tensor& input,
    const Tensor& packed_weight,
    const Tensor& bias) {
  // We make a strong guarantee that models using these operators will have the
  // same numerics across different machines. Therefore, we do not provide a
  // fallback path and rather fail loudly if we cannot run FBGEMM.
  TORCH_CHECK(fbgemm::fbgemmSupportedCPU(), "Your CPU doesn't support FBGEMM.");

  const Tensor input_contig = input.contiguous();
  const float* input_ptr = input_contig.data_ptr<float>();

  // Pull out the PackedGemmMatrixFP16 instance from the owning tensor
  const fbgemm::PackedGemmMatrixFP16& packed_weight_fp16 =
      cpp_custom_type_hack::cast<fbgemm::PackedGemmMatrixFP16>(packed_weight);

  TORCH_CHECK(input.size(input.dim() - 1) == packed_weight_fp16.numRows())
  TORCH_CHECK(input.dim() >= 2);
  TORCH_CHECK(bias.dim() == 1);

  const int64_t M = size_to_dim_(input.dim() - 1, input.sizes());
  const int64_t N = packed_weight_fp16.numCols();
  std::vector<int64_t> output_size = input.sizes().vec();
  output_size.back() = N;
  Tensor output = at::empty(output_size, input.options().dtype(at::kFloat));

  // Call the fp16 gemm interface
  fbgemm::cblas_gemm_compute(
      fbgemm::matrix_op_t::NoTranspose,
      M,
      input_ptr,
      packed_weight_fp16,
      0.0f,
      output.data_ptr<float>());

  // Add bias term
  output.add_(bias);

  return output;
}

Tensor fbgemm_linear_fp16_weight(
    const Tensor& input,
    const Tensor& packed_weight,
    const Tensor& bias) {
  // Replace after https://github.com/pytorch/pytorch/issues/24354 is fixed
  // TORCH_WARN(
  //     "fbgemm_linear_fp16_weight will be deprecated soon."
  //     "Please use fbgemm_linear_fp16_weight_fp32_activation instead.");
  return at::native::fbgemm_linear_fp16_weight_fp32_activation(
      input, packed_weight, bias);
}

#else // USE_FBGEMM

Tensor fbgemm_linear_int8_weight_fp32_activation(
    const Tensor& /*input*/,
    const Tensor& /*weight*/,
    const Tensor& /*packed*/,
    const Tensor& /*col_offsets*/,
    Scalar /*weight_scale*/,
    Scalar /*weight_zero_point*/,
    const Tensor& /*bias*/) {
  // We make a strong guarantee that models using these operators will have the
  // same numerics across different machines. Therefore, we do not provide a
  // fallback path and rather fail loudly if we cannot run FBGEMM.
  TORCH_CHECK(
      false, "This PyTorch installation was not built with FBGEMM operators");
}

Tensor fbgemm_linear_int8_weight(
    const Tensor& /*input*/,
    const Tensor& /*weight*/,
    const Tensor& /*packed*/,
    const Tensor& /*col_offsets*/,
    Scalar /*weight_scale*/,
    Scalar /*weight_zero_point*/,
    const Tensor& /*bias*/) {
  // Replace after https://github.com/pytorch/pytorch/issues/24354 is fixed
  // TORCH_WARN(
  //     "fbgemm_linear_int8_weight will be deprecated soon."
  //     "Please use fbgemm_linear_int8_weight_fp32_activation instead.");

  // We make a strong guarantee that models using these operators will have the
  // same numerics across different machines. Therefore, we do not provide a
  // fallback path and rather fail loudly if we cannot run FBGEMM.
  TORCH_CHECK(
      false, "This PyTorch installation was not built with FBGEMM operators");
}

std::tuple<Tensor, Tensor, double, int64_t> fbgemm_linear_quantize_weight(
    const Tensor& /*weight*/) {
  // We make a strong guarantee that models using these operators will have the
  // same numerics across different machines. Therefore, we do not provide a
  // fallback path and rather fail loudly if we cannot run FBGEMM.
  TORCH_CHECK(
      false, "This PyTorch installation was not built with FBGEMM operators");
}

Tensor fbgemm_pack_quantized_matrix(const Tensor& /*input*/) {
  // We make a strong guarantee that models using these operators will have the
  // same numerics across different machines. Therefore, we do not provide a
  // fallback path and rather fail loudly if we cannot run FBGEMM.
  TORCH_CHECK(
      false, "This PyTorch installation was not built with FBGEMM operators");
}

Tensor fbgemm_pack_quantized_matrix(
    const Tensor& /*input*/,
    int64_t /*K*/,
    int64_t /*N*/) {
  // Replace after https://github.com/pytorch/pytorch/issues/24354 is fixed
  // TORCH_WARN(
  //     "fbgemm_pack_quantized_matrix(weight, K, N) will be deprecated soon."
  //     "Please use fbgemm_pack_quantized_matrix(weight) instead.");

  // We make a strong guarantee that models using these operators will have the
  // same numerics across different machines. Therefore, we do not provide a
  // fallback path and rather fail loudly if we cannot run FBGEMM.
  TORCH_CHECK(
      false, "This PyTorch installation was not built with FBGEMM operators");
}

Tensor fbgemm_pack_gemm_matrix_fp16(const Tensor& weight) {
  // We make a strong guarantee that models using these operators will have the
  // same numerics across different machines. Therefore, we do not provide a
  // fallback path and rather fail loudly if we cannot run FBGEMM.
  TORCH_CHECK(
      false, "This PyTorch installation was not built with FBGEMM operators");
}

Tensor fbgemm_linear_fp16_weight_fp32_activation(
    const Tensor& input,
    const Tensor& packed_weight,
    const Tensor& bias) {
  // We make a strong guarantee that models using these operators will have the
  // same numerics across different machines. Therefore, we do not provide a
  // fallback path and rather fail loudly if we cannot run FBGEMM.
  TORCH_CHECK(
      false, "This PyTorch installation was not built with FBGEMM operators");
}

Tensor fbgemm_linear_fp16_weight(
    const Tensor& input,
    const Tensor& packed_weight,
    const Tensor& bias) {
  // Replace after https://github.com/pytorch/pytorch/issues/24354 is fixed
  // TORCH_WARN(
  //     "fbgemm_linear_fp16_weight will be deprecated soon."
  //     "Please use fbgemm_linear_fp16_weight_fp32_activation instead.");

  // We make a strong guarantee that models using these operators will have the
  // same numerics across different machines. Therefore, we do not provide a
  // fallback path and rather fail loudly if we cannot run FBGEMM.
  TORCH_CHECK(
      false, "This PyTorch installation was not built with FBGEMM operators");
}

bool fbgemm_is_cpu_supported() {
  return false;
}

#endif // USE_FBGEMM

} // namespace native
} // namespace at<|MERGE_RESOLUTION|>--- conflicted
+++ resolved
@@ -95,16 +95,10 @@
   const Tensor bias_contig = bias.contiguous();
 
   // Allocate output Tensor and a buffer for fbgemmPacked to use
-<<<<<<< HEAD
-  auto output = at::zeros(
-      {M, N}, bias.options().dtype(at::kFloat));
-  auto buffer = at::zeros_like(output, output.options().dtype(at::kInt), at::MemoryFormat::Contiguous);
-=======
   std::vector<int64_t> output_size = input.sizes().vec();
   output_size.back() = N;
-  Tensor output = at::empty(output_size, input.options().dtype(at::kFloat));
-  Tensor buffer = at::empty(output_size, input.options().dtype(at::kInt));
->>>>>>> 489c08e8
+  Tensor output = at::empty(output_size, input.options().dtype(at::kFloat), LEGACY_CONTIGUOUS_MEMORY_FORMAT);
+  Tensor buffer = at::empty(output_size, input.options().dtype(at::kInt), LEGACY_CONTIGUOUS_MEMORY_FORMAT);
 
   // Pull out the PackBMatrix instance from the owning tensor
   auto& pack_b =
