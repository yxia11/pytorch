--- conflicted
+++ resolved
@@ -62,17 +62,17 @@
   }
 }
 
-<<<<<<< HEAD
-void logical_xor_kernel_cuda(TensorIterator& iter) {
-  gpu_kernel(iter, []GPU_LAMBDA(bool a, bool b) -> bool {
-    return a != b;
-=======
 void atan2_kernel_cuda(TensorIterator& iter) {
   AT_DISPATCH_FLOATING_TYPES_AND_HALF(iter.dtype(), "atan2_cuda", [&]() {
     gpu_kernel_with_scalars(iter, []GPU_LAMBDA(scalar_t a, scalar_t b) -> scalar_t {
       return THCNumerics<scalar_t>::atan2(a, b);
     });
->>>>>>> bb33831b
+  });
+}
+
+void logical_xor_kernel_cuda(TensorIterator& iter) {
+  gpu_kernel(iter, []GPU_LAMBDA(bool a, bool b) -> bool {
+    return a != b;
   });
 }
 
@@ -80,10 +80,7 @@
 REGISTER_DISPATCH(sub_stub, &sub_kernel_cuda);
 REGISTER_DISPATCH(div_stub, &div_kernel_cuda);
 REGISTER_DISPATCH(mul_stub, &mul_kernel_cuda);
-<<<<<<< HEAD
+REGISTER_DISPATCH(atan2_stub, &atan2_kernel_cuda);
 REGISTER_DISPATCH(logical_xor_stub, &logical_xor_kernel_cuda);
-=======
-REGISTER_DISPATCH(atan2_stub, &atan2_kernel_cuda);
->>>>>>> bb33831b
 
 }} // namespace at::native